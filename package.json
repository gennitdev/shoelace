--- conflicted
+++ resolved
@@ -47,16 +47,11 @@
   "devDependencies": {
     "@stencil/eslint-plugin": "^0.3.1",
     "@stencil/sass": "^1.3.2",
-<<<<<<< HEAD
     "@types/color": "^3.0.1",
     "@typescript-eslint/eslint-plugin": "^4.0.1",
     "@typescript-eslint/parser": "^4.0.1",
-=======
     "@types/jest": "25.2.3",
     "@types/puppeteer": "2.0.1",
-    "@typescript-eslint/eslint-plugin": "^2.28.0",
-    "@typescript-eslint/parser": "^2.28.0",
->>>>>>> bb323b9e
     "bluebird": "^3.7.2",
     "bootstrap-icons": "^1.2.2",
     "browser-sync": "^2.26.13",
@@ -72,14 +67,10 @@
     "http-proxy": "^1.18.1",
     "http-proxy-middleware": "^1.0.4",
     "husky": "^4.2.5",
-<<<<<<< HEAD
     "prettier": "^2.0.5",
-=======
     "jest": "26.0.1",
     "jest-cli": "26.0.1",
-    "prettier": "2.0.5",
     "puppeteer": "2.1.1",
->>>>>>> bb323b9e
     "recursive-copy": "^2.0.10",
     "through2": "^3.0.1",
     "typescript": "^4.0.2",
