import type { Translation } from '~/utilities/localize';
import { registerTranslation } from '~/utilities/localize';

const translation: Translation = {
  $code: 'en',
  $name: 'English',
  $dir: 'ltr',

  close: 'Close',
  copy: 'Copy',
<<<<<<< HEAD
  previousMonth: 'Previous Month',
  nextMonth: 'Next Month',
=======
  currentValue: 'Current value',
>>>>>>> fdeb7689
  progress: 'Progress',
  remove: 'Remove',
  resize: 'Resize',
  scrollToEnd: 'Scroll to end',
  scrollToStart: 'Scroll to start',
  selectAColorFromTheScreen: 'Select a color from the screen',
  toggleColorFormat: 'Toggle color format'
};

registerTranslation(translation);

export default translation;<|MERGE_RESOLUTION|>--- conflicted
+++ resolved
@@ -8,12 +8,9 @@
 
   close: 'Close',
   copy: 'Copy',
-<<<<<<< HEAD
+  currentValue: 'Current value',
+  nextMonth: 'Next Month',
   previousMonth: 'Previous Month',
-  nextMonth: 'Next Month',
-=======
-  currentValue: 'Current value',
->>>>>>> fdeb7689
   progress: 'Progress',
   remove: 'Remove',
   resize: 'Resize',
