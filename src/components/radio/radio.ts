--- conflicted
+++ resolved
@@ -95,7 +95,7 @@
 
   handleBlur() {
     this.hasFocus = false;
-    this.slBlur.emit();
+    emit(this, 'sl-blur');
   }
 
   @watch('checked', { waitUntilFirstUpdate: true })
@@ -110,11 +110,6 @@
     this.checked = true;
   }
 
-<<<<<<< HEAD
-  handleBlur() {
-    this.hasFocus = false;
-    emit(this, 'sl-blur');
-=======
   @watch('disabled')
   handleDisabledChange() {
     // Disabled form controls are always valid, so we need to recheck validity when the state changes
@@ -122,7 +117,6 @@
       this.input.disabled = this.disabled;
       this.invalid = !this.input.checkValidity();
     }
->>>>>>> a28942f2
   }
 
   handleFocus() {
