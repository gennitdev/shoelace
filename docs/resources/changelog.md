# Changelog

Shoelace follows [Semantic Versioning](https://semver.org/). Breaking changes in components with the <sl-badge variant="primary" pill>Stable</sl-badge> badge will not be accepted until the next major version. As such, all contributions must consider the project's roadmap and take this into consideration. Features that are deemed no longer necessary will be deprecated but not removed.

Components with the <sl-badge variant="warning" pill>Experimental</sl-badge> badge should not be used in production. They are made available as release candidates for development and testing purposes. As such, changes to experimental components will not be subject to semantic versioning.

New versions of Shoelace are released as-needed and generally occur when a critical mass of changes have accumulated. At any time, you can see what's coming in the next release by visiting [next.shoelace.style](https://next.shoelace.style).

## Next

<<<<<<< HEAD
- Added an experimental autoloader
- Added the `subpath` argument to `getBasePath()` to make it easier to generate full paths to any file
=======
- Added TypeScript types to all custom events [#1183](https://github.com/shoelace-style/shoelace/pull/1183)
- Added the `svg` part to `<sl-icon>`
- Added the `getForm()` method to all form controls [#1180](https://github.com/shoelace-style/shoelace/issues/1180)
>>>>>>> 77abd42d
- Fixed a bug in `<sl-select>` that caused the display label to render incorrectly in Chrome after form validation [#1197](https://github.com/shoelace-style/shoelace/discussions/1197)
- Fixed a bug in `<sl-input>` that prevented users from applying their own value for `autocapitalize`, `autocomplete`, and `autocorrect` when using `type="password` [#1205](https://github.com/shoelace-style/shoelace/issues/1205)
- Fixed a bug in `<sl-tab-group>` that prevented scroll controls from showing when dynamically adding tabs [#1208](https://github.com/shoelace-style/shoelace/issues/1208)
- Fixed a big in `<sl-input>` that caused the calendar icon to be clipped in Firefox [#1213](https://github.com/shoelace-style/shoelace/pull/1213)
- Fixed a bug in `<sl-tab>` that caused `sl-tab-show` to be emitted when activating the close button
- Fixed a bug in `<sl-spinner>` that caused `--track-color` to be invisible with certain colors
- Fixed a bug in `<sl-menu-item>` that caused the focus color to show when selecting menu items with a mouse or touch device
- Fixed a bug in `<sl-select>` that caused `sl-change` and `sl-input` to be emitted too early [#1201](https://github.com/shoelace-style/shoelace/issues/1201)
- Fixed a positioning edge case that caused `<sl-popup>` to positioned nested popups incorrectly [#1135](https://github.com/shoelace-style/shoelace/issues/1135)
- Updated `@shoelace-style/localize` to 3.1.0
- Updated `@floating-ui/dom` to 1.2.1

When using `<input type="password">` the default value for `autocapitalize`, `autocomplete`, and `autocorrect` may be affected due to the bug fixed in [#1205](https://github.com/shoelace-style/shoelace/issues/1205). For any affected users, setting these attributes to `off` will restore the previous behavior.

## 2.1.0

- Added the `sl-focus` and `sl-blur` events to `<sl-color-picker>`
- Added the `focus()` and `blur()` methods to `<sl-color-picker>`
- Added the `sl-invalid` event to all form controls to enable custom validation logic [#1167](https://github.com/shoelace-style/shoelace/pull/1167)
- Added `validity` and `validationMessage` properties to all form controls [#1167](https://github.com/shoelace-style/shoelace/pull/1167)
- Added the `rel` attribute to `<sl-button>` to allow users to create button links that point to specific targets [#1200](https://github.com/shoelace-style/shoelace/issues/1200)
- Fixed a bug in `<sl-animated-image>` where the play and pause buttons were transposed [#1147](https://github.com/shoelace-style/shoelace/issues/1147)
- Fixed a bug that prevented `web-types.json` from being generated [#1154](https://github.com/shoelace-style/shoelace/discussions/1154)
- Fixed a bug in `<sl-color-picker>` that prevented `sl-change` and `sl-input` from emitting when using the eye dropper [#1157](https://github.com/shoelace-style/shoelace/issues/1157)
- Fixed a bug in `<sl-dropdown>` that prevented keyboard users from selecting menu items when using the keyboard [#1165](https://github.com/shoelace-style/shoelace/issues/1165)
- Fixed a bug in the template for `<sl-select>` that caused the `form-control-help-text` part to not be in the same location as other form controls [#1178](https://github.com/shoelace-style/shoelace/issues/1178)
- Fixed a bug in `<sl-checkbox>` and `<sl-switch>` that caused the browser to scroll incorrectly when focusing on a control in a container with overflow [#1169](https://github.com/shoelace-style/shoelace/issues/1169)
- Fixed a bug in `<sl-menu-item>` that caused the `click` event to be emitted when the item was disabled [#1113](https://github.com/shoelace-style/shoelace/issues/1113)
- Fixed a bug in form controls that erroneously prevented validation states from being set when `novalidate` was used on the containing form [#1164](https://github.com/shoelace-style/shoelace/issues/1164)
- Fixed a bug in `<sl-checkbox>` that caused the required asterisk to appear before the label in Chrome
- Fixed a bug that prevented large form control labels from having the correct font size [#1195](https://github.com/shoelace-style/shoelace/pull/1195)
- Improved the behavior of `<sl-dropdown>` in Safari so keyboard interaction works the same as in other browsers [#1177](https://github.com/shoelace-style/shoelace/issues/1177)
- Improved the [icons](/components/icon) page so it's not as sluggish in Safari [#1122](https://github.com/shoelace-style/shoelace/issues/1122)
- Improved the accessibility of `<sl-switch>` when used in forced-colors / Windows High Contrast mode [#1114](https://github.com/shoelace-style/shoelace/issues/1114)
- Improved user interaction heuristics for all form controls [#1175](https://github.com/shoelace-style/shoelace/issues/1175)

## 2.0.0

This is the first stable release of Shoelace 2, meaning breaking changes to the API will no longer be accepted for this version. Development of Shoelace 2.0 started in January 2020. The first beta was released on [July 15, 2020](https://github.com/shoelace-style/shoelace/releases/tag/v2.0.0-beta.1). Since then, Shoelace has grown quite a bit! Here are some stats from the project as of January 24, 2023:

- 55 components have been built
- [Over 2,500 commits](https://github.com/shoelace-style/shoelace/commits/next) have been made to the project
- [88 beta versions](https://github.com/shoelace-style/shoelace/tags) have been released
- [85 people](https://github.com/shoelace-style/shoelace/graphs/contributors) have contributed to the project
- [669 issues](https://github.com/shoelace-style/shoelace/issues?q=is%3Aissue+is%3Aclosed) have been filed on GitHub
- [274 pull requests](https://github.com/shoelace-style/shoelace/pulls) have been opened
- [More than 150 discussions](https://github.com/shoelace-style/shoelace/discussions) have been started on GitHub
- [Over 500 people](https://discord.com/invite/mg8f26C) have joined the Shoelace community on Discord
- [Over 300 million CDN hits](https://www.jsdelivr.com/package/npm/@shoelace-style/shoelace) per month
- [Over 13,000 npm downloads](https://www.npmjs.com/package/@shoelace-style/shoelace) per week
- [73rd most popular project](https://www.jsdelivr.com/statistics) on jsDelivr
- [#2 product of the day](https://www.producthunt.com/products/shoelace-css) on Product Hunt (July 25, 2020)

I'd like to extend a very special thank you to every single contributor who worked to make this possible. Everyone who's filed a bug, submitted a PR, requested a feature, started a discussion, helped with testing, and advocated for the project. You are just as responsible for Shoelace's success as I am. I'd also like to thank the folks at [Font&nbsp;Awesome](https://fontawesome.com/) for recognizing Shoelace's potential and [believing in me](https://blog.fontawesome.com/shoelace-joins-font-awesome/) to make it happen.

Thank you! And keep building _awesome_ stuff!

Without further ado, here are the notes for this release.

- Added support for the `inert` attribute on `<sl-menu-item>` to allow hidden menu items to not accept focus [#1107](https://github.com/shoelace-style/shoelace/issues/1107)
- Added the `tag` part to `<sl-select>`
- Added `sl-hover` event to `<sl-rating>` [#1125](https://github.com/shoelace-style/shoelace/issues/1125)
- Added the `@documentation` tag with a link to the docs for each component
- Added the `form` attribute to all form controls to allow placing them outside of a `<form>` element [#1130](https://github.com/shoelace-style/shoelace/issues/1130)
- Added the `getFormControls()` function as an alternative to `HTMLFormElement.elements`
- Added missing docs for the `header-actions` slot in `<sl-dialog>` and `<sl-drawer>`
- Added `hue-slider-handle` and `opacity-slider-handle` parts to `<sl-color-picker>` and correct other part names in the docs [#1142](https://github.com/shoelace-style/shoelace/issues/1142)
- Fixed a bug in `<sl-select>` that prevented placeholders from showing when `multiple` was used [#1109](https://github.com/shoelace-style/shoelace/issues/1109)
- Fixed a bug in `<sl-select>` that caused tags to not be rounded when using the `pill` attribute [#1117](https://github.com/shoelace-style/shoelace/issues/1117)
- Fixed a bug in `<sl-select>` where the `sl-change` and `sl-input` events didn't weren't emitted when removing tags [#1119](https://github.com/shoelace-style/shoelace/issues/1119)
- Fixed a bug in `<sl-select>` that caused the listbox to scroll to the first selected item when selecting multiple items [#1138](https://github.com/shoelace-style/shoelace/issues/1138)
- Fixed a bug in `<sl-select>` where the input color and input hover color wasn't using the correct design tokens [#1143](https://github.com/shoelace-style/shoelace/issues/1143)
- Fixed a bug in `<sl-color-picker>` that logged a console error when parsing swatches with whitespace
- Fixed a bug in `<sl-color-picker>` that caused selected colors to be wrong due to incorrect HSV calculations
- Fixed a bug in `<sl-color-picker>` that prevented the initial value from being set correct when assigned as a property [#1141](https://github.com/shoelace-style/shoelace/issues/1141)
- Fixed a bug in `<sl-radio-button>` that caused the checked button's right border to be incorrect [#1110](https://github.com/shoelace-style/shoelace/issues/1110)
- Fixed a bug in `<sl-spinner>` that caused the animation to stop working correctly in Safari [#1121](https://github.com/shoelace-style/shoelace/issues/1121)
- Fixed a bug that prevented the entire `<sl-tab-panel>` to be hidden when inactive
- Fixed a bug that caused the value of `<sl-radio-group>` to be `undefined` depending on where the radio was activated [#1134](https://github.com/shoelace-style/shoelace/issues/1134)
- Fixed a bug that caused body content to shift when scroll locking was enabled [#1132](https://github.com/shoelace-style/shoelace/issues/1132)
- Fixed a bug in `<sl-icon>` that caused icons to sometimes be clipped in Safari
- Fixed a bug that prevented label colors from inheriting by default in `<sl-checkbox>`, `<sl-radio>`, and `<sl-switch>`
- Fixed a bug in `<sl-radio-group>` that caused an extra margin between the host element and the internal fieldset [#1139](https://github.com/shoelace-style/shoelace/issues/1139)
- Refactored the `ShoelaceFormControl` interface to remove the `invalid` property, allowing a more intuitive API for controlling validation internally
- Renamed the internal `FormSubmitController` to `FormControlController` to better reflect what it's used for
- Updated Lit to 2.6.1
- Updated Floating UI to 1.1.0
- Updated all other dependencies to latest versions

## 2.0.0-beta.88

This release includes a complete rewrite of `<sl-select>` to improve accessibility and simplify its internals.

- 🚨 BREAKING: rewrote `<sl-select>`
  - Accessibility has been significantly improved, especially in screen readers
  - You must use `<sl-option>` instead of `<sl-menu-item>` for options now
  - The `suffix` slot was removed because it was confusing to users and its position made the clear button inaccessible
  - The `max-tags-visible` attribute has been renamed to `max-options-visible`
  - Many parts have been removed or renamed (please see the docs for more details)
- 🚨 BREAKING: removed the `sl-label-change` event from `<sl-menu-item>` (listen for `slotchange` instead)
- 🚨 BREAKING: removed type to select logic from `<sl-menu>` (this was added specifically for `<sl-select>` which no longer uses `<sl-menu>`)
- 🚨 BREAKING: swatches in `<sl-color-picker>` are no longer present by default (but you can set them using the `swatches` attribute now)
- 🚨 BREAKING: improved the accessibility of `<sl-menu-item>` so checked items are announced as such
  - Checkbox menu items must now have `type="checkbox"` before applying the `checked` attribute
  - Checkbox menu items will now toggle their `checked` state on their own when selected
  - Disabled menu items will now receive focus, but are still not selectable
- Added the `<sl-option>` component
- Added Traditional Chinese translation [#1086](https://github.com/shoelace-style/shoelace/pull/1086)
- Added support for `swatches` to be an attribute of `<sl-color-picker>` so swatches can be defined declaratively (it was previously a property; use a `;` to separate color values)
- Fixed a bug in `<sl-tree-item>` where the checked/indeterminate states could get out of sync when using the `multiple` option [#1076](https://github.com/shoelace-style/shoelace/issues/1076)
- Fixed a bug in `<sl-tree>` that caused `sl-selection-change` to emit before the DOM updated [#1096](https://github.com/shoelace-style/shoelace/issues/1096)
- Fixed a bug that prevented `<sl-switch>` from submitting a default value of `on` when no value was provided [#1103](https://github.com/shoelace-style/shoelace/discussions/1103)
- Fixed a bug in `<sl-textarea>` that caused the scrollbar to show sometimes when using `resize="auto"`
- Fixed a bug in `<sl-input>` and `<sl-textarea>` that caused its validation states to be out of sync in some cases [#1063](https://github.com/shoelace-style/shoelace/issues/1063)
- Reorganized all components to make class structures more consistent
- Updated some incorrect default values for design tokens in the docs [#1097](https://github.com/shoelace-style/shoelace/issues/1097)
- Updated non-public fields to use the `private` keyword (these were previously private only by convention, but now TypeScript will warn you)
- Updated the hover style of `<sl-menu-item>` to be consistent with `<sl-option>`
- Updated the status of `<sl-tree>` and `<sl-tree-item>` from experimental to stable
- Updated React wrappers to use the latest API from `@lit-labs/react` [#1090](https://github.com/shoelace-style/shoelace/pull/1090)
- Updated Bootstrap Icons to 1.10.3

## 2.0.0-beta.87

- 🚨 BREAKING: changed the default size of medium checkboxes, radios, and switches to 18px instead of 16px
- 🚨 BREAKING: renamed the `--sl-toggle-size` design token to `--sl-toggle-size-medium`
- Added the `--sl-toggle-size-small` and `--sl-toggle-size-large` design tokens
- Added the `size` attribute to `<sl-checkbox>`, `<sl-radio>`, and `<sl-switch>` [#1071](https://github.com/shoelace-style/shoelace/issues/1071)
- Added the `sl-input` event to `<sl-checkbox>`, `<sl-color-picker>`, `<sl-radio>`, `<sl-range>`, and `<sl-switch>`
- Added HSV format to `<sl-color-picker>` [#1072](https://github.com/shoelace-style/shoelace/pull/1072)
- Fixed a bug in `<sl-color-picker>` that sometimes prevented the color from updating when clicking or tapping on the controls
- Fixed a bug in `<sl-color-picker>` that prevented text from being entered in the color input
- Fixed a bug in `<sl-input>` that caused the `sl-change` event to be incorrectly emitted when the value was set programmatically [#917](https://github.com/shoelace-style/shoelace/issues/917)
- Fixed a bug in `<sl-input>` and `<sl-textarea>` that made it impossible to disable spell checking [#1061](https://github.com/shoelace-style/shoelace/issues/1061)
- Fixed non-modal behaviors in `<sl-drawer>` when using the `contained` attribute [#1051](https://github.com/shoelace-style/shoelace/issues/1051)
- Fixed a bug in `<sl-checkbox>` and `<sl-radio>` that caused the checked icons to not scale property when resized
- Fixed a bug that broke React imports [#1050](https://github.com/shoelace-style/shoelace/pull/1050)
- Refactored `<sl-color-picker>` to use `@ctrl/tinycolor` instead of `color` saving ~67KB [#1072](https://github.com/shoelace-style/shoelace/pull/1072)
- Removed the `formdata` event polyfill since it's now available in the last two versions of all major browsers

## 2.0.0-beta.86

- 🚨 BREAKING: changed the default value of `date` in `<sl-relative-time>` to the current date instead of the Unix epoch
- 🚨 BREAKING: removed the `handle-icon` part and slot from `<sl-image-comparer>` (use `handle` instead)
- 🚨 BREAKING: removed the `handle` slot from `<sl-split-panel>` (use the `divider` slot instead)
- 🚨 BREAKING: removed the `--box-shadow` custom property from `<sl-alert>` (apply a box shadow to `::part(base)` instead)
- 🚨 BREAKING: removed the `play-icon` and `pause-icon` parts (use the `play-icon` and `pause-icon` slots instead)
- Added `header-actions` slot to `<sl-dialog>` and `<sl-drawer>`
- Added the `expand-icon` and `collapse-icon` slots to `<sl-details>` and refactored the icon animation [#1046](https://github.com/shoelace-style/shoelace/discussions/1046)
- Added the `play-icon` and `pause-icon` slots to `<sl-animated-image>` so you can customize the default icons
- Converted `isTreeItem()` export to a static method of `<sl-tree-item>`
- Fixed a bug in `<sl-tree-item>` where `sl-selection-change` was emitted when the selection didn't change [#1030](https://github.com/shoelace-style/shoelace/pull/1030)
- Fixed a bug in `<sl-button-group>` that caused the border to render incorrectly when hovering over icons inside buttons [#1035](https://github.com/shoelace-style/shoelace/issues/1035)
- Fixed an incorrect default for `flip-fallback-strategy` in `<sl-popup>` that caused the fallback strategy to be `initial` instead of `best-fit`, which is inconsistent with Floating UI's default [#1036](https://github.com/shoelace-style/shoelace/issues/1036)
- Fixed a bug where browser validation tooltips would show up when hovering over form controls [#1037](https://github.com/shoelace-style/shoelace/issues/1037)
- Fixed a bug in `<sl-tab-group>` that sometimes caused the active tab indicator to not animate
- Fixed a bug in `<sl-tree-item>` that caused the expand/collapse icon slot to be out of sync when the node is open initially
- Fixed the mislabeled `handle-icon` slot in `<sl-image-comparer>` (it now points to the `<slot>`, not the slot's fallback content)
- Fixed the border radius in `<sl-dropdown>` so it matches with nested `<sl-menu>` elements
- Fixed a bug that caused all button values to appear in submitted form data even if they weren't the submitter
- Improved IntelliSense in VS Code, courtesy of [Burton's amazing CEM Analyzer plugin](https://github.com/break-stuff/cem-plugin-vs-code-custom-data-generator)
- Improved accessibility of `<sl-alert>` so the alert is announced and the close button has a label
- Improved accessibility of `<sl-progress-ring>` so slotted labels are announced along with visually hidden labels
- Refactored all styles and animations to use `translate`, `rotate`, and `scale` instead of `transform`
- Removed slot wrappers from many components, allowing better control over user-applied styles
- Removed unused aria attributes from `<sl-skeleton>`
- Replaced the `x` icon in the system icon library with `x-lg` to improve icon consistency

## 2.0.0-beta.85

- Fixed a bug in `<sl-dropdown>` that caused containing dialogs, drawers, etc. to close when pressing <kbd>Escape</kbd> while focused [#1024](https://github.com/shoelace-style/shoelace/issues/1024)
- Fixed a bug in `<sl-tree-item>` that allowed lazy nodes to be incorrectly selected [#1023](https://github.com/shoelace-style/shoelace/pull/1023)
- Fixed a typing bug in `<sl-tree-item>` [#1026](https://github.com/shoelace-style/shoelace/pull/1026)
- Updated Floating UI to 1.0.7 to fix a bug that prevented `hoist` from working correctly in `<sl-dropdown>` after a recent update [#1024](https://github.com/shoelace-style/shoelace/issues/1024)

## 2.0.0-beta.84

- 🚨 BREAKING: Removed the `fieldset` property from `<sl-radio-group>` (use CSS parts if you want to keep the border) [#965](https://github.com/shoelace-style/shoelace/issues/965)
- 🚨 BREAKING: Removed `base` and `label` parts from `<sl-radio-group>` (use `form-control` and `form-control__label` instead) [#965](https://github.com/shoelace-style/shoelace/issues/965)
- 🚨 BREAKING: Removed the `base` part from `<sl-icon>` (style the host element directly instead)
- 🚨 BREAKING: Removed the `invalid` attribute from form controls (use `[data-invalid]` to target it with CSS)
- Added validation states to all form controls to allow styling based on various validation states [#1011](https://github.com/shoelace-style/shoelace/issues/1011)
  - `data-required` - indicates that a value is required
  - `data-optional` - indicates that a value is NOT required
  - `data-invalid` - indicates that the form control is invalid
  - `data-valid` - indicates that the form control is valid
  - `data-user-invalid` - indicates the form control is invalid and the user has interacted with it
  - `data-user-valid` - indicates the form control is valid and the user has interacted with it
- Added npm exports [#1020](https://github.com/shoelace-style/shoelace/pull/1020)
- Added `checkValidity()` method to all form controls
- Added `reportValidity()` method to `<sl-range>`
- Added `button--checked` to `<sl-radio-button>` and `control--checked` to `<sl-radio>` to style just the checked state [#933](https://github.com/shoelace-style/shoelace/pull/933)
- Added tests for `<sl-menu>`, `<sl-menu-item>`, `<sl-menu-label>`, `<sl-rating>`, `<sl-relative-time>`, `<sl-skeleton>`, `<sl-tab-panel>` and `<sl-tag>` [#935](https://github.com/shoelace-style/shoelace/pull/935)
  [#949](https://github.com/shoelace-style/shoelace/pull/949) [#951](https://github.com/shoelace-style/shoelace/pull/951) [#953](https://github.com/shoelace-style/shoelace/pull/953)
  [#956](https://github.com/shoelace-style/shoelace/pull/956) [#984](https://github.com/shoelace-style/shoelace/pull/984) [#991](https://github.com/shoelace-style/shoelace/pull/991)
- Added translations for Hungarian, Turkish, English (United Kingdom) and German (Austria) [#982](https://github.com/shoelace-style/shoelace/pull/982) [#989](https://github.com/shoelace-style/shoelace/pull/989)
- Added `--indicator-transition-duration` custom property to `<sl-progress-ring>` [#986](https://github.com/shoelace-style/shoelace/issues/986)
- Added `--sl-input-required-content-color` custom property to all form controls [#948](https://github.com/shoelace-style/shoelace/pull/948)
- Added the ability to cancel `sl-show` and `sl-hide` events in `<sl-details>` [#993](https://github.com/shoelace-style/shoelace/issues/993)
- Added `focus()` and `blur()` methods to `<sl-radio-button>`
- Added `stepUp()` and `stepDown()` methods to `<sl-input>` and `<sl-range>` [#1013](https://github.com/shoelace-style/shoelace/pull/1013)
- Added `showPicker()` method to `<sl-input>` [#1013](https://github.com/shoelace-style/shoelace/pull/1013)
- Added the `handle-icon` part to `<sl-image-comparer>`
- Added `caret`, `check`, `grip-vertical`, `indeterminate`, and `radio` icons to the system library and removed `check-lg` [#985](https://github.com/shoelace-style/shoelace/issues/985)
- Added the `loading` attribute to `<sl-avatar>` to allow lazy loading of image avatars [#1006](https://github.com/shoelace-style/shoelace/pull/1006)
- Added `formenctype` attribute to `<sl-button>` [#1009](https://github.com/shoelace-style/shoelace/pull/1009)
- Added `exports` to `package.json` and removed the `main` and `module` properties [#1007](https://github.com/shoelace-style/shoelace/pull/1007)
- Fixed a bug in `<sl-card>` that prevented the border radius to apply correctly to the header [#934](https://github.com/shoelace-style/shoelace/pull/934)
- Fixed a bug in `<sl-button-group>` where the inner border disappeared on focus [#980](https://github.com/shoelace-style/shoelace/pull/980)
- Fixed a bug that caused prefix/suffix animations in `<sl-input>` to wobble [#996](https://github.com/shoelace-style/shoelace/issues/996)
- Fixed a bug in `<sl-icon>` that prevented color from being set on the host element [#999](https://github.com/shoelace-style/shoelace/issues/999)
- Fixed a bug in `<sl-dropdown>` where the `keydown` event erroneously propagated to ancestors when pressing <kbd>Escape</kbd> [#990](https://github.com/shoelace-style/shoelace/issues/990)
- Fixed a bug that prevented arrow keys from scrolling content within `<sl-dialog>` and `<sl-drawer>` [#925](https://github.com/shoelace-style/shoelace/issues/925)
- Fixed a bug that prevented <kbd>Escape</kbd> from closing `<sl-dialog>` and `<sl-drawer>` in some cases
- Fixed a bug that caused forms to submit unexpectedly when selecting certain characters [#988](https://github.com/shoelace-style/shoelace/pull/988)
- Fixed a bug in `<sl-radio-group>` that prevented the `invalid` property from correctly reflecting validity sometimes [#992](https://github.com/shoelace-style/shoelace/issues/992)
- Fixed a bug in `<sl-tree>` that prevented selections from working correctly on dynamically added tree items [#963](https://github.com/shoelace-style/shoelace/issues/963)
- Fixed module paths in `custom-elements.json` so they point to the dist file instead of the source file [#725](https://github.com/shoelace-style/shoelace/issues/725)
- Fixed an incorrect return value for `reportValidity()` in `<sl-color-picker>`
- Improved `<sl-badge>` to improve padding and render relative to the current font size
- Improved how many components display in forced-colors mode / Windows High Contrast mode
  - Improved `<sl-color-picker>` so it's usable in forced-colors mode
  - Improved `<sl-dialog>` and `<sl-drawer>` so the panel is more visible in forced-colors mode
  - Improved `<sl-menu-item>` so selections are visible in forced-colors mode
  - Improved `<sl-progress-bar>` so it's visible in forced-colors mode
  - Improved `<sl-radio-button>` so checked states are visible in forced-colors mode
  - Improved `<sl-range>` so the thumb, track, and tooltips are visible in forced-colors mode
  - Improved `<sl-rating>` so icons are visible in forced-colors mode
  - Improved `<sl-split-panel>` so the divider is visible in forced-colors mode
  - Improved `<sl-tree-item>` so selected items are visible in forced-colors mode
  - Improved `<sl-tab-group>` so tabs are cleaner and easier to understand in forced-colors mode
- Improved positioning of the menu in `<sl-select>` so you can customize the menu width [#1018](https://github.com/shoelace-style/shoelace/issues/1018)
- Moved all component descriptions to `@summary` to get them within documentation tools [#962](https://github.com/shoelace-style/shoelace/pull/962)
- Refactored form controls to use the `ShoelaceFormControl` interface to improve type safety and consistency
- Updated Lit to 2.4.1
- Updated `@shoelace-style/localize` t0 3.0.3 to support for extended language codes
- Updated Bootstrap Icons to 1.10.2
- Updated TypeScript to 4.8.4
- Updated esbuild to 0.15.14
- Updated all other dependencies to latest versions

## 2.0.0-beta.83

This release removes the `<sl-responsive-media>` component. When this component was introduced, support for [`aspect-ratio`](https://developer.mozilla.org/en-US/docs/Web/CSS/aspect-ratio)) wasn't great. These days, [the property is supported](https://caniuse.com/mdn-css_properties_aspect-ratio) by all of Shoelace's target browsers, making a dedicated component redundant.

- 🚨 BREAKING: Removed `<sl-responsive-media>` (use the well-supported `aspect-ratio` CSS property instead)
- 🚨 BREAKING: Changed the `toggle-password` attribute of `<sl-input>` to `password-toggle` for consistency
- Added an expand/collapse animation to `<sl-tree-item>`
- Added `sl-lazy-change` event to `<sl-tree-item>`
- Added `expand-button` part to `<sl-tree-item>` [#893](https://github.com/shoelace-style/shoelace/pull/893)
- Added `password-visible` attribute to `<sl-input>` [#913](https://github.com/shoelace-style/shoelace/issues/913)
- Fixed a bug in `<sl-popup>` that didn't account for the arrow's diagonal size
- Fixed a bug in `<sl-popup>` that caused arrow placement to be incorrect with RTL
- Fixed a bug in `<sl-progress-ring>` that caused the indeterminate animation to stop working in Safari [#891](https://github.com/shoelace-style/shoelace/issues/891)
- Fixed a bug in `<sl-range>` that caused it to overflow a container at 100% width [#905](https://github.com/shoelace-style/shoelace/issues/905)
- Fixed a bug in `<sl-tree-item>` that prevented custom expand/collapse icons from rendering
- Fixed a bug in `<sl-tree-item>` where the `expand-icon` and `collapse-icon` slots were reversed
- Fixed a bug in `<sl-tree-item>` that prevented the keyboard from working after lazy loading [#882](https://github.com/shoelace-style/shoelace/issues/882)
- Fixed a bug in `<sl-textarea>` that prevented the textarea from resizing automatically when setting the value programmatically [#912](https://github.com/shoelace-style/shoelace/discussions/912)
- Fixed a handful of paths to prevent TypeScript from getting upset [#886](https://github.com/shoelace-style/shoelace/issues/886)
- Fixed a bug in `<sl-radio-group>` where the `button-group__base` part was documented but not exposed [#909](https://github.com/shoelace-style/shoelace/discussions/909)
- Fixed a bug in `<sl-range>` that caused the active track color to render on the wrong side in RTL [#916](https://github.com/shoelace-style/shoelace/issues/916)
- Refactored the internal event emitter to be part of `ShoelaceElement` to reduce imports and improve DX
- Downgraded Floating UI from 1.0.1 to 1.0.0 due to new logic that makes positioning much slower for certain components [#915](https://github.com/shoelace-style/shoelace/issues/915)
- Upgraded the status of `<sl-animated-image>`, `<sl-popup>`, and `<sl-split-panel>` from experimental to stable

## 2.0.0-beta.82

- Added the `sync` and `arrow-placement` attributes to `<sl-popup>`
- Changed the `auto-size` attribute of the experimental `<sl-popup>` component so it accepts `horizontal`, `vertical`, and `both` instead of a boolean value
- Changed the `flip-fallback-placement` attribute of the experimental `<sl-popup>` component to `flip-fallback-placements`
- Changed the `flip-fallback-strategy` in the experimental `<sl-popup>` component to accept `best-fit` and `initial` instead of `bestFit` and `initialPlacement`
- Fixed a bug in `<sl-dropdown>` that caused the panel to resize horizontally when the trigger is clipped by the viewport [#860](https://github.com/shoelace-style/shoelace/issues/860)
- Fixed a bug in `<sl-tree>` where dynamically changing slotted items wouldn't update the tree properly
- Fixed a bug in `<sl-split-panel>` that caused the panel to stack when clicking on the divider in mobile versions of Chrome [#862](https://github.com/shoelace-style/shoelace/issues/862)
- Fixed a bug in `<sl-popup>` that prevented flip fallbacks from working as intended
- Fixed a bug that caused concurrent animations to work incorrectly when the durations were different [#867](https://github.com/shoelace-style/shoelace/issues/867)
- Fixed a bug in `<sl-color-picker>` that caused the trigger and color preview to ignore opacity on first render [#869](https://github.com/shoelace-style/shoelace/issues/869)
- Fixed a bug in `<sl-tree>` that prevented the keyboard from working when the component was nested in a shadow root [#871](https://github.com/shoelace-style/shoelace/issues/871)
- Fixed a bug in `<sl-tab-group>` that prevented the keyboard from working when the component was nested in a shadow root [#872](https://github.com/shoelace-style/shoelace/issues/872)
- Fixed a bug in `<sl-tab>` that allowed disabled tabs to erroneously receive focus
- Improved single selection in `<sl-tree>` so nodes expand and collapse and receive selection when clicking on the label
- Renamed `expanded-icon` and `collapsed-icon` slots to `expand-icon` and `collapse-icon` in the experimental `<sl-tree>` and `<sl-tree-item>` components
- Improved RTL support for `<sl-image-comparer>`
- Refactored components to extend from `ShoelaceElement` to make `dir` and `lang` reactive properties in all components

## 2.0.0-beta.81

- 🚨 BREAKING: removed the `base` part from `<sl-menu>` and removed an unnecessary `<div>` that made styling more difficult
- Added the `anchor` property to `<sl-popup>` to support external anchors
- Added read-only custom properties `--auto-size-available-width` and `--auto-size-available-height` to `<sl-popup>` to improve support for overflowing popup content
- Added `label` to `<sl-rating>` to improve accessibility for screen readers
- Added the `base__popup` and `base__arrow` parts to `<sl-tooltip>` [#858](https://github.com/shoelace-style/shoelace/issues/858)
- Fixed a bug where auto-size wasn't being applied to `<sl-dropdown>` and `<sl-select>`
- Fixed a bug in `<sl-popup>` that caused auto-size to kick in before flip
- Fixed a bug in `<sl-popup>` that prevented the `arrow-padding` attribute from working as expected
- Fixed a bug in `<sl-tooltip>` that prevented the popup from appearing with the correct z-index [#854](https://github.com/shoelace-style/shoelace/issues/854)
- Improved accessibility of `<sl-rating>` so keyboard nav works better and screen readers announce it properly
- Improved accessibility of `<sl-spinner>` so screen readers no longer skip over it
- Removed a user agent sniffing notice that appeared in Chrome [#855](https://github.com/shoelace-style/shoelace/issues/855)
- Removed the default hover effect in `<sl-tree-items>` to make selections more obvious
- Updated Floating UI to 1.0.1
- Updated esbuild to 0.15.1
- Updated all other dependencies to latest versions

## 2.0.0-beta.80

This release breaks radio buttons, which is something that needed to happen to solve a longstanding accessibility issue where screen readers announced an incorrect number of radios, e.g. "1 of 1" instead of "1 of 3." Many attempts to solve this without breaking the existing API were made, but none worked across the board. The new implementation upgrades `<sl-radio-group>` to serve as the "form control" while `<sl-radio>` and `<sl-radio-button>` serve as options within the form control.

To upgrade to this version, you will need to rework your radio controls by moving `name` up to the radio group. And instead of setting `checked` to select a specific radio, you can set `value` on the radio group and the checked item will update automatically.

- 🚨 BREAKING: improved accessibility of `<sl-radio-group>`, `<sl-radio>`, and `<sl-radio-button>` so they announce properly in screen readers
  - Added the `name` attribute to `<sl-radio-group>` and removed it from `<sl-radio>` and `<sl-radio-button>`
  - Added the `value` attribute to `<sl-radio-group>` (use this to control which radio is checked)
  - Added the `sl-change` event to `sl-radio-group`
  - Added `setCustomValidity()` and `reportValidity()` to `<sl-radio-group>`
  - Removed the `checked` attribute from `<sl-radio>` and `<sl-radio-button>` (use the radio group's `value` attribute instead)
  - Removed the `sl-change` event from `<sl-radio>` and `<sl-radio-button>` (listen for it on the radio group instead)
  - Removed the `invalid` attribute from `<sl-radio>` and `<sl-radio-button>`
  - Removed `setCustomValidity()` and `reportValidity()` from `<sl-radio>` and `<sl-radio-button>` (now available on the radio group)
- Added the experimental `<sl-popup>` component
- Fixed a bug in `<sl-menu-item>` where labels weren't always aligned correctly
- Fixed a bug in `<sl-range>` that caused the tooltip to be positioned incorrectly when switching between LTR/RTL
- Refactored `<sl-dropdown>` to use `<sl-popup>`
- Refactored `<sl-tooltip>` to use `<sl-popup>` and added the `body` part
- Revert disabled focus behavior in `<sl-tab-group>`, `<sl-menu>`, and `<sl-tree>` to be consistent with native form controls and menus [#845](https://github.com/shoelace-style/shoelace/issues/845)

## 2.0.0-beta.79

- Added experimental `<sl-tree>` and `<sl-tree-item>` components [#823](https://github.com/shoelace-style/shoelace/pull/823)
- Added `--indicator-width` custom property to `<sl-progress-ring>` [#837](https://github.com/shoelace-style/shoelace/issues/837)
- Added Swedish translation [#838](https://github.com/shoelace-style/shoelace/pull/838)
- Added support for `step="any"` for `<sl-input type="number">` [#839](https://github.com/shoelace-style/shoelace/issues/839)
- Changed the type of component styles from `CSSResult` to `CSSResultGroup` [#828](https://github.com/shoelace-style/shoelace/issues/828)
- Fixed a bug in `<sl-color-picker>` where using <kbd>Left</kbd> and <kbd>Right</kbd> would select the wrong color
- Fixed a bug in `<sl-dropdown>` that caused the position to be incorrect on the first show when using `hoist` [#843](https://github.com/shoelace-style/shoelace/issues/843)
- Fixed a bug in `<sl-tab-group>` where the divider was on the wrong side when using `placement="end"`
- Fixed a bug in `<sl-tab-group>` that caused nested tab groups to scroll when using `placement="start|end"` [#815](https://github.com/shoelace-style/shoelace/issues/815)
- Fixed a bug in `<sl-tooltip>` that caused the target to be lost after a slot change [#831](https://github.com/shoelace-style/shoelace/pull/831)
- Fixed a bug in `<sl-tooltip>` that caused the position to be incorrect on the first show when using `hoist`
- Improved accessibility of `<sl-tab-group>`, `<sl-tab>`, and `<sl-tab-panel>` to announce better in screen readers and by allowing focus on disabled items
- Improved accessibility of `<sl-menu>` and `<sl-menu-item>` by allowing focus on disabled items
- Updated Lit to 2.2.8
- Update esbuild to 0.14.50
- Updated Bootstrap Icons to 1.9.1
- Updated Floating UI to 1.0.0
- Updated all other dependencies to latest versions

## 2.0.0-beta.78

- 🚨 BREAKING: Moved the `checked-icon` and `indeterminate-icon` parts from a wrapper `<span>` to the `<svg>` in `<sl-checkbox>` [#786](https://github.com/shoelace-style/shoelace/issues/786)
- 🚨 BREAKING: Moved the `checked-icon` part from a wrapper `<span>` to the `<svg>` in `<sl-radio>` [#786](https://github.com/shoelace-style/shoelace/issues/786)
- Added the `--track-active-offset` custom property to `<sl-range>` [#806](https://github.com/shoelace-style/shoelace/issues/806)
- Fixed a bug that caused `<sl-select>` to sometimes have two vertical scrollbars [#814](https://github.com/shoelace-style/shoelace/issues/814)
- Fixed a bug that caused a gray line to appear between radio buttons [#821](https://github.com/shoelace-style/shoelace/discussions/821)
- Fixed a bug that caused `<sl-animated-image>` to not render anything when using the `play` attribute initially [#824](https://github.com/shoelace-style/shoelace/issues/824)
- Removed `:focus-visible` shim now that the last two major versions of Safari support it
- Updated Bootstrap Icons to 1.9.0
- Updated esbuild to 0.14.49
- Updated Floating UI to 0.5.4
- Updated Lit to 2.2.7
- Updated all other dependencies to latest versions

## 2.0.0-beta.77

- Added styles to required form controls so they show an asterisk next to the label by default
- Added the `--sl-input-required-content` design token
- Added the `required` attribute to `<sl-radio-group>` and fixed constraint validation logic to support custom validation
- Added the `checked-icon` part to `<sl-menu-item>`
- Added the `no-spin-buttons` attribute to `<sl-input type="number">` [#798](https://github.com/shoelace-style/shoelace/issues/798)
- Added support for resetting forms using `<sl-button type="reset">` [#799](https://github.com/shoelace-style/shoelace/pull/799)
- Fixed a bug where a duplicate clear button showed in Firefox [#791](https://github.com/shoelace-style/shoelace/issues/791)
- Fixed a bug where setting `valueAsDate` or `valueAsNumber` too early on `<sl-input>` would throw an error [#796](https://github.com/shoelace-style/shoelace/issues/796)
- Fixed a bug in `<sl-color-picker>` where empty values weren't properly supported [#797](https://github.com/shoelace-style/shoelace/issues/797)
- Fixed a bug in `<sl-color-picker>` where values were logged to the console when using the keyboard
- Fixed a bug in `<sl-input>` where password controls would try to autocorrect/autocomplete/autocapitalize when the password is visible
- Fixed label alignment in `<sl-checkbox>` and `<sl-radio>` so they align to the top of the control instead of the center when wrapping
- Fixed labels in `<sl-checkbox>` and `<sl-radio>` so they use the `--sl-input-label-color` design token
- Improved performance of the tabbable utility which can prevent the browser from temporarily locking up in focus traps [#800](https://github.com/shoelace-style/shoelace/pull/800)
- Updated the `fieldset` attribute so it reflects in `<sl-radio-group>`

## 2.0.0-beta.76

- Added support for RTL animations in the Animation Registry
- Fixed a bug where the bottom border of `<sl-select>` could be cut off when the dropdown scrolls
- Fixed a bug in `<sl-select>` that could result in the browser locking up due to an infinite positioning loop [#777](https://github.com/shoelace-style/shoelace/issues/777)
- Improved RTL animations for `<sl-drawer>` [#784](https://github.com/shoelace-style/shoelace/issues/784)
- Improved RTL styles for `<sl-button-group>` [#783](https://github.com/shoelace-style/shoelace/issues/783)
- Improved RTL styles for the toast stack [#785](https://github.com/shoelace-style/shoelace/issues/785)
- Improved typings for translations and localized terms
- Upgraded @shoelace-style/localize to 3.0

## 2.0.0-beta.75

- Added Persian translation [#774](https://github.com/shoelace-style/shoelace/pull/774)
- Added `color-scheme` to light and dark themes to improve rendering of browser-provided UI [#776](https://github.com/shoelace-style/shoelace/issues/776)
- Added `--track-width` custom property to `<sl-tab-group>`
- Fixed focus rings for `<sl-input>`, `<sl-select>`, and `<sl-textarea>` in Safari since they don't use `:focus-visible` [#767](https://github.com/shoelace-style/shoelace/issues/767)
- Fixed a bug where calling `HTMLFormElement.reportValidity()` would skip Shoelace form controls [#772](https://github.com/shoelace-style/shoelace/issues/772)
- Fixed a bug that prevented `<sl-tooltip>` from closing when disabled [#775](https://github.com/shoelace-style/shoelace/issues/775)
- Fixed a bug that allowed `<sl-icon-button>` to emit a `click` event when disabled [#781](https://github.com/shoelace-style/shoelace/issues/781)
- Improved the default icon for `<sl-image-comparer>` so it's more intuitive and removed `grip-vertical` from system icon library
- Improved RTL styles for many components [#768](https://github.com/shoelace-style/shoelace/pull/768)
- Improved base path logic to execute only when `getBasePath()` is first called to better support SSR [#778](https://github.com/shoelace-style/shoelace/issues/778)
- Improved `DOMParser` instantiation in `<sl-icon>` to better support SSR [#778](https://github.com/shoelace-style/shoelace/issues/778)
- Reverted menu item caching due to regression [#766](https://github.com/shoelace-style/shoelace/issues/766)
- Updated Floating UI to 0.5.2

## 2.0.0-beta.74

- 🚨 BREAKING: reworked focus rings to use outlines instead of box shadows
  - Removed the `--sl-focus-ring-alpha` design token
  - Refactored `--sl-focus-ring` to be an `outline` property instead of a `box-shadow` property
  - Added `--sl-focus-ring-color`, `--sl-focus-ring-style`, and `--sl-focus-ring-offset`
- 🚨 BREAKING: removed `variant` from `<sl-radio-button>`
- Added `sl-label-change` event to `<sl-menu-item>`
- Added `blur()`, `click()`, and `focus()` methods as well as `sl-blur` and `sl-focus` events to `<sl-icon-button>` [#730](https://github.com/shoelace-style/shoelace/issues/730)
- Added Tabler Icons example to icons page
- Fixed a bug where updating a menu item's label wouldn't update the display label in `<sl-select>` [#729](https://github.com/shoelace-style/shoelace/issues/729)
- Fixed a bug where the FormData event polyfill was causing issues with older browsers [#747](https://github.com/shoelace-style/shoelace/issues/747)
- Fixed a bug that caused a console error when setting `value` to `null` or `undefined` in `<sl-input>`, `<sl-select>`, and `<sl-textarea>` [#751](https://github.com/shoelace-style/shoelace/pull/751)
- Fixed a bug that caused `<sl-checkbox>` and `<sl-radio>` controls without a `value` to submit as `null` instead of `on` like native inputs [#744](https://github.com/shoelace-style/shoelace/issues/744)
- Fixed a bug that caused `<sl-dropdown>` and dependent components to add unexpected padding around the panel [#743](https://github.com/shoelace-style/shoelace/issues/743)
- Fixed a bug that prevented `valueAsDate` and `valueAsNumber` from updating synchronously [#760](https://github.com/shoelace-style/shoelace/issues/760)
- Fixed a bug that caused `<sl-menu-item>` to load icons from the default library instead of the system library [#765](https://github.com/shoelace-style/shoelace/issues/765)
- Fixed a bug in `<sl-input>` that prevented a canceled `keydown` event from submitting the containing form when pressing enter [#764](https://github.com/shoelace-style/shoelace/issues/764)
- Improved behavior of clearable and password toggle buttons in `<sl-input>` and `<sl-select>` [#745](https://github.com/shoelace-style/shoelace/issues/745)
- Improved performance of `<sl-select>` by caching menu items instead of traversing for them each time
- Improved drag utility so initial click/touch events can be accepted [#758](https://github.com/shoelace-style/shoelace/issues/758)
- Improved `<sl-color-picker>` to use an HSB grid instead of HSL to be more consistent with existing color picker implementations [#762](https://github.com/shoelace-style/shoelace/issues/762)
- Improved `<sl-color-picker>` so the cursor is hidden and the preview is larger when dragging the grid
- Refactored `<sl-menu>` to be more performant by caching menu items on slot change
- Reverted form submit logic [#718](https://github.com/shoelace-style/shoelace/issues/718)
- Updated the `disabled` attribute so it reflects in `<sl-dropdown>` [#741](https://github.com/shoelace-style/shoelace/discussions/741)
- Updated the `name` and `icon` attribute so they reflect in `<sl-icon>` [#742](https://github.com/shoelace-style/shoelace/pull/742)
- Updated Lit to 2.2.5
- Updated Bootstrap Icons to 1.8.3
- Updated TypeScript to 4.7.2
- Updated esbuild to 0.14.40
- Updated all other dependencies to latest versions

## 2.0.0-beta.73

- Added `button` part to `<sl-radio-button>`
- Added custom validity examples and tests to `<sl-checkbox>`, `<sl-radio>`, and `<sl-radio-button>`
- Added `enterkeyhint` attribute to `<sl-input>` and `<sl-textarea>`
- Fixed a bug that prevented `setCustomValidity()` from working with `<sl-radio-button>`
- Fixed a bug where the right border of a checked `<sl-radio-button>` was the wrong color
- Fixed a bug that prevented a number of properties, methods, etc. from being documented in `<sl-radio>` and `<sl-radio-button>`
- Fixed a bug in `<sl-avatar>` that prevented valid images from showing after an invalid or missing image was provided [#717](https://github.com/shoelace-style/shoelace/issues/717)
- Fixed a bug that resulted in a console error being thrown on keydown in `<sl-dropdown>` [#719](https://github.com/shoelace-style/shoelace/issues/719)
- Fixed a bug that prevented `<sl-dropdown>` from being closed when opened initially [#720](https://github.com/shoelace-style/shoelace/issues/720)
- Fixed a bug that caused the test runner to fail when using a locale other than en-US [#726](https://github.com/shoelace-style/shoelace/issues/726)
- Improved form submit logic so most user-added event listeners will run after form data is attached and validation occurs [#718](https://github.com/shoelace-style/shoelace/issues/718)
- Improved accessibility of `<sl-tooltip>` so screen readers announce the content on hover/focus [#219](https://github.com/shoelace-style/shoelace/issues/219)
- Improved accessibility of form controls by exposing clear buttons and password visibility buttons to screen readers while keeping them out of the tab order [#727](https://github.com/shoelace-style/shoelace/issues/727)
- Updated `<sl-tab-group>` and `<sl-menu>` to cycle through tabs and menu items instead of stopping at the first/last when using the keyboard
- Removed path aliasing (again) because it doesn't work with Web Test Runner's esbuild plugin

## 2.0.0-beta.72

- 🚨 BREAKING: refactored parts in `<sl-input>`, `<sl-range>`, `<sl-select>`, and `<sl-textarea>` to allow you to customize the label and help text position
  - Added `form-control-input` part
  - Renamed `label` to `form-control-label`
  - Renamed `help-text` to `form-control-help-text`
- 🚨 BREAKING: removed status from the `sl-error` event payload in `<sl-icon>`
- Added the experimental `<sl-radio-button>` component
- Added `button-group` and `button-group__base` parts to `<sl-radio-group>`
- Added the `label` attribute and slot to `<sl-color-picker>` to improve accessibility with screen readers
- Fixed a bug that prevented form submission from working as expected in some cases
- Fixed a bug that prevented `<sl-split-panel>` from toggling `vertical` properly [#703](https://github.com/shoelace-style/shoelace/issues/703)
- Fixed a bug that prevented `<sl-color-picker>` from rendering a color initially [#704](https://github.com/shoelace-style/shoelace/issues/704)
- Fixed a bug that caused focus trapping to fail when used inside a shadow root [#709](https://github.com/shoelace-style/shoelace/issues/709)
- Improved accessibility throughout the docs
- Improved accessibility of `<sl-dropdown>` so the trigger's expanded state is announced correctly
- Improved accessibility of `<sl-format-date>` but rendering a `<time>` element instead of plain text
- Improved accessibility of `<sl-select>` so disabled controls announce correct
- Improved accessibility in `<sl-tag>` so remove buttons have labels
- Refactored `<sl-radio>` to move selection logic into `<sl-radio-group>`
- Updated slot detection logic so it ignores visually hidden elements
- Upgraded the status of `<sl-visually-hidden>` from experimental to stable

## 2.0.0-beta.71

- 🚨 BREAKING: refactored exported parts to ensure composed components and their parts can be targeted via CSS
  - Refactored the `eye-dropper-button` part and added `eye-dropper-button__base`, `eye-dropper-button__prefix`, `eye-dropper-button__label`, `eye-dropper-button__suffix`, and `eye-dropper-button__caret` parts to `<sl-color-picker>`
  - Refactored the `format-button` part and added `format-button__base`, `format-button__prefix`, `format-button__label`, `format-button__suffix`, and `format-button__caret` parts to `<sl-color-picker>`
  - Moved the `close-button` part in `<sl-alert>` to the internal `<sl-icon-button>` and removed the `<span>` that wrapped it
  - Moved the `close-button` part in `<sl-dialog>` and `<sl-drawer>` to point to the host element and added the `close-button__base` part
  - Renamed parts in `<sl-select>` from `tag-base` to `tag__base`, `tag-content` to `tag__content`, and `tag-remove-button` to `tag__remove-button`
  - Moved the `close-button` part in `<sl-tab>` to the internal `<sl-icon-button>` and added the `close-button__base` part
  - Moved the `scroll-button` part in `<sl-tab-group>` to the internal `<sl-icon-button>` and added the `scroll-button__base`, `scroll-button--start`, and `scroll-button--end` parts
  - Moved the `remove-button` part in `<sl-tag>` to the internal `<sl-icon-button>` and added the `remove-button__base` part
- 🚨 BREAKING: removed `checked-icon` part from `<sl-menu-item>` in preparation for parts refactor
- 🚨 BREAKING: changed the `typeToSelect()` method's argument from `String` to `KeyboardEvent` in `<sl-menu>` to support more advanced key combinations
- Added `form`, `formaction`, `formmethod`, `formnovalidate`, and `formtarget` attributes to `<sl-button>` [#699](https://github.com/shoelace-style/shoelace/issues/699)
- Added Prettier and ESLint to markdown files
- Added background color and border to `<sl-menu>`
- Added more tests for `<sl-input>`, `<sl-select>`, and `<sl-textarea>`
- Fixed a bug that prevented forms from submitting when pressing <kbd>Enter</kbd> inside of an `<sl-input>` [#700](https://github.com/shoelace-style/shoelace/issues/700)
- Fixed a bug in `<sl-input>` that prevented the `valueAsDate` and `valueAsNumber` properties from working when set before the component was initialized
- Fixed a bug in `<sl-dropdown>` where pressing <kbd>Home</kbd> or <kbd>End</kbd> wouldn't select the first or last menu items, respectively
- Improved `autofocus` behavior in Safari for `<sl-dialog>` and `<sl-drawer>` [#693](https://github.com/shoelace-style/shoelace/issues/693)
- Improved type to select logic in `<sl-menu>` so it supports <kbd>Backspace</kbd> and gives users more time before resetting
- Improved checkmark size and positioning in `<sl-menu-item>`
- Improved accessibility in form controls that have help text so they're announced correctly in various screen readers
- Removed feature detection for `focus({ preventScroll })` since it no longer works in Safari
- Removed the `--sl-tooltip-arrow-start-end-offset` design token
- Removed the `pattern` attribute from `<sl-textarea>` as it was documented incorrectly and never supported
- Replaced Popper positioning dependency with Floating UI in `<sl-dropdown>` and `<sl-tooltip>`

## 2.0.0-beta.70

- Added `tag-base`, `tag-content`, and `tag-remove-button` parts to `<sl-select>` [#682](https://github.com/shoelace-style/shoelace/discussions/682)
- Added support for focusing elements with `autofocus` when `<sl-dialog>` and `<sl-drawer>` open [#688](https://github.com/shoelace-style/shoelace/issues/688)
- Added the `placement` attribute to `<sl-select>` [#687](https://github.com/shoelace-style/shoelace/pull/687)
- Added Danish translation [#690](https://github.com/shoelace-style/shoelace/pull/690)
- Fixed a bug that allowed `<sl-dropdown>` to go into an incorrect state when activating the trigger while disabled [#684](https://github.com/shoelace-style/shoelace/pull/684)
- Fixed a bug where Safari would sometimes not focus after preventing `sl-initial-focus` [#688](https://github.com/shoelace-style/shoelace/issues/688)
- Fixed a bug where the active tab indicator in `<sl-tab-group>` would be misaligned when using disabled tabs [#695](https://github.com/shoelace-style/shoelace/pull/695)
- Improved the size of the remove button in `<sl-tag>`
- Removed Google Analytics from the docs

## 2.0.0-beta.69

- Added `web-types.json` to improve the dev experience for WebStorm/PHPStorm users [#328](https://github.com/shoelace-style/shoelace/issues/328)
- Fixed a bug that caused an error when pressing up/down in `<sl-select>`
- Fixed a bug that caused `<sl-details>` to not show when double clicking the summary while open [#662](https://github.com/shoelace-style/shoelace/issues/662)
- Fixed a bug that prevented the first/last menu item from receiving focus when pressing up/down in `<sl-dropdown>`
- Fixed a bug that caused the active tab indicator in `<sl-tab-group>` to render incorrectly when used inside an element that animates [#671](https://github.com/shoelace-style/shoelace/pull/671)
- Fixed a bug that allowed values in `<sl-range>` to be invalid according to its `min|max|step` [#674](https://github.com/shoelace-style/shoelace/issues/674)
- Updated Lit to 2.1.4
- Updated all other dependencies to latest versions

## 2.0.0-beta.68

- Fixed path aliases in generated files so they're relative again [#669](https://github.com/shoelace-style/shoelace/pull/669)

## 2.0.0-beta.67

- Fixed a TypeScript config regression introduced in [#647](https://github.com/shoelace-style/shoelace/pull/647) that removed the `rootDir`, breaking the expected build output

## 2.0.0-beta.66

- Attempted to fix a bug that prevented types from being generated in the build

## 2.0.0-beta.65

- 🚨 BREAKING: the `unit` property of `<sl-format-bytes>` has changed to `byte | bit` instead of `bytes | bits`
- Added `display-label` part to `<sl-select>` [#650](https://github.com/shoelace-style/shoelace/issues/650)
- Added `--spacing` custom property to `<sl-divider>` [#664](https://github.com/shoelace-style/shoelace/pull/664)
- Added `event.detail.source` to the `sl-request-close` event in `<sl-dialog>` and `<sl-drawer>`
- Fixed a bug that caused `<sl-progress-ring>` to render the wrong size when `--track-width` was increased [#656](https://github.com/shoelace-style/shoelace/issues/656)
- Fixed a bug that allowed `<sl-details>` to open and close when disabled using a screen reader [#658](https://github.com/shoelace-style/shoelace/issues/658)
- Fixed a bug in the FormData event polyfill that threw an error in some environments [#666](https://github.com/shoelace-style/shoelace/issues/666)
- Implemented stricter linting to improve consistency and reduce errors, which resulted in many small refactors throughout the codebase [#647](https://github.com/shoelace-style/shoelace/pull/647)
- Improved accessibility of `<sl-dialog>` and `<sl-drawer>` by making the title an `<h2>` and adding a label to the close button
- Improved search results in the documentation
- Refactored `<sl-format-byte>` to use `Intl.NumberFormat` so it supports localization
- Refactored themes so utility styles are no longer injected as `<style>` elements to support stricter CSP rules [#571](https://github.com/shoelace-style/shoelace/issues/571)
- Restored the nicer animation on `<sl-spinner>` and verified it works in Safari
- Updated Feather icon example to use Lucide [#657](https://github.com/shoelace-style/shoelace/issues/657)
- Updated minimum Node version to 14.17
- Updated Lit to 2.1.2
- Updated to Bootstrap Icons to 1.8.1
- Updated all other dependencies to latest versions

## 2.0.0-beta.64

- 🚨 BREAKING: removed `<sl-form>` because all form components submit with `<form>` now ([learn more](/getting-started/form-controls))
- 🚨 BREAKING: changed `submit` attribute to `type="submit"` on `<sl-button>`
- 🚨 BREAKING: changed the `alt` attribute to `label` in `<sl-avatar>` for consistency with other components
- Added `role="status"` to `<sl-spinner>`
- Added `valueAsDate` and `valueAsNumber` properties to `<sl-input>` [#570](https://github.com/shoelace-style/shoelace/issues/570)
- Added `start`, `end`, and `panel` parts to `<sl-split-panel>` [#639](https://github.com/shoelace-style/shoelace/issues/639)
- Fixed broken spinner animation in Safari [#633](https://github.com/shoelace-style/shoelace/issues/633)
- Fixed an a11y bug in `<sl-tooltip>` where `aria-describedby` referenced an id in the shadow root
- Fixed a bug in `<sl-radio>` where tabbing didn't work properly in Firefox [#596](https://github.com/shoelace-style/shoelace/issues/596)
- Fixed a bug in `<sl-input>` where clicking the left/right edge of the control wouldn't focus it
- Fixed a bug in `<sl-input>` where autofill had strange styles [#644](https://github.com/shoelace-style/shoelace/pull/644)
- Improved `<sl-spinner>` track color when used on various backgrounds
- Improved a11y in `<sl-radio>` so VoiceOver announces radios properly in a radio group
- Improved the API for the experimental `<sl-split-panel>` component by making `position` accept a percentage and adding the `position-in-pixels` attribute
- Refactored `<sl-breadcrumb-item>`, `<sl-button>`, `<sl-card>`, `<sl-dialog>`, `<sl-drawer>`, `<sl-input>`, `<sl-range>`, `<sl-select>`, and `<sl-textarea>` to use a Reactive Controller for slot detection
- Refactored internal id usage in `<sl-details>`, `<sl-dialog>`, `<sl-drawer>`, and `<sl-dropdown>`
- Removed `position: relative` from the common component stylesheet
- Updated Lit to 2.1.0
- Updated all other dependencies to latest versions

## 2.0.0-beta.63

- 🚨 BREAKING: changed the `type` attribute to `variant` in `<sl-alert>`, `<sl-badge>`, `<sl-button>`, and `<sl-tag>` since it's more appropriate and to disambiguate from other `type` attributes
- 🚨 BREAKING: removed `base` part from `<sl-divider>` to simplify the styling API
- Added the experimental `<sl-split-panel>` component
- Added `focus()` and `blur()` methods to `<sl-select>` [#625](https://github.com/shoelace-style/shoelace/pull/625)
- Fixed a bug where setting `tooltipFormatter` on `<sl-range>` in JSX causes React@experimental to error out
- Fixed a bug where clicking on a slotted icon in `<sl-button>` wouldn't submit forms [#626](https://github.com/shoelace-style/shoelace/issues/626)
- Added the `sl-` prefix to generated ids for `<sl-tab>` and `<sl-tab-panel>`
- Refactored `<sl-button>` to use Lit's static expressions to reduce code
- Simplified `<sl-spinner>` animation

## 2.0.0-beta.62

- 🚨 BREAKING: changed the `locale` attribute to `lang` in `<sl-format-bytes>`, `<sl-format-date>`, `<sl-format-number>`, and `<sl-relative-time>` to be consistent with how localization is handled
- Added localization support including translations for English, German, German (Switzerland), Spanish, French, Hebrew, Japanese, Dutch, Polish, Portuguese, and Russian translations [#419](https://github.com/shoelace-style/shoelace/issues/419)
- CodePen examples will now open in light or dark depending on your current preference
- Fixed a bug where tag names weren't being generated in `vscode.html-custom-data.json` [#593](https://github.com/shoelace-style/shoelace/pull/593)
- Fixed a bug in `<sl-tooltip>` where the tooltip wouldn't reposition when content changed
- Fixed a bug in `<sl-select>` where focusing on a filled control showed the wrong focus ring
- Fixed a bug where setting `value` initially on `<sl-color-picker>` didn't work in React [#602](https://github.com/shoelace-style/shoelace/issues/602)
- Updated filled inputs to have the same appearance when focused
- Updated `color` dependency from 3.1.3 to 4.0.2
- Updated `<sl-format-bytes>`, `<sl-format-date>`, `<sl-format-number>`, and `<sl-relative-time>` to work like other localized components
- Upgraded the status of `<sl-qr-code>` from experimental to stable
- Updated to Bootstrap Icons to 1.7.2
- Upgraded color to 4.1.0

## 2.0.0-beta.61

This release improves the dark theme by shifting luminance in both directions, slightly condensing the spectrum. This results in richer colors in dark mode. It also reduces theme stylesheet sizes by eliminating superfluous gray palette variations.

In [beta.48](#_200-beta48), I introduced a change to color tokens that allowed you to access alpha values at the expense of a verbose, non-standard syntax. After considering feedback from the community, I've decided to revert this change so the `rgb()` function is no longer required. Many users reported never using it for alpha, and even more reported having trouble remembering to use `rgb()` and that it was causing more harm than good.

Furthermore, both Safari and Firefox have implemented [`color-mix()`](<https://developer.mozilla.org/en-US/docs/Web/CSS/color_value/color-mix()>) behind a flag, so access to alpha channels and other capabilities are coming to the browser soon.

If you're using color tokens in your own stylesheet, simply remove the `rgb()` to update to this version.

```css
.your-styles {
  /* change this */
  color: rgb(var(--sl-color-primary-500));

  /* to this */
  color: var(--sl-color-primary-500);
}
```

Thank you for your help and patience with testing Shoelace. I promise, we're not far from a stable release!

- 🚨 BREAKING: removed blue gray, cool gray, true gray, and warm gray color palettes
- 🚨 BREAKING: removed `--sl-focus-ring-color`, and `--sl-focus-ring-alpha` (use `--sl-focus-ring` instead)
- 🚨 BREAKING: removed `--sl-surface-base` and `--sl-surface-base-alt` tokens (use the neutral palette instead)
- Added experimental `<sl-visually-hidden>` component
- Added `clear-icon` slot to `<sl-select>` [#591](https://github.com/shoelace-style/shoelace/issues/591)
- Fixed a bug in `<sl-progress-bar>` where the label would show in the default slot
- Improved the dark theme palette so colors are bolder and don't appear washed out
- Improved a11y of `<sl-avatar>` by representing it as an image with an `alt` [#579](https://github.com/shoelace-style/shoelace/issues/579)
- Improved a11y of the scroll buttons in `<sl-tab-group>`
- Improved a11y of the close button in `<sl-tab>`
- Improved a11y of `<sl-tab-panel>` by removing an invalid `aria-selected` attribute [#579](https://github.com/shoelace-style/shoelace/issues/579)
- Improved a11y of `<sl-icon>` by not using a variation of the `name` attribute for labels (use the `label` attribute instead)
- Moved `role` from the shadow root to the host element in `<sl-menu>`
- Removed redundant `role="menu"` in `<sl-dropdown>`
- Slightly faster animations for showing and hiding `<sl-dropdown>`
- Updated to Bootstrap Icons to 1.7.1
- Upgraded the status of `<sl-mutation-observer>` from experimental to stable

## 2.0.0-beta.60

- Added React examples and CodePen links to all components
- Changed the `attr` in experimental `<sl-mutation-observer>` to require `"*"` instead of `""` to target all attributes
- Fixed a bug in `<sl-progress-bar>` where the `label` attribute didn't set the label
- Fixed a bug in `<sl-rating>` that caused disabled and readonly controls to transition on hover
- The `panel` property of `<sl-tab>` is now reflected
- The `name` property of `<sl-tab-panel>` is now reflected

## 2.0.0-beta.59

- Added React wrappers as first-class citizens
- Added eye dropper to `<sl-color-picker>` when the browser supports the [EyeDropper API](https://wicg.github.io/eyedropper-api/)
- Fixed a bug in `<sl-button-group>` where buttons groups with only one button would have an incorrect border radius
- Improved the `<sl-color-picker>` trigger's border in dark mode
- Switched clearable icon from `x-circle` to `x-circle-fill` to make it easier to recognize
- Updated to Bootstrap Icons to 1.7.0
- Updated to Lit 2.0.2

## 2.0.0-beta.58

This version once again restores the bundled distribution because the unbundled + CDN approach is currently confusing and [not working properly](https://github.com/shoelace-style/shoelace/issues/559#issuecomment-949662331). Unbundling the few dependencies Shoelace has is still a goal of the project, but [this jsDelivr bug](https://github.com/jsdelivr/jsdelivr/issues/18337) needs to be resolved before we can achieve it.

I sincerely apologize for the instability of the last few beta releases as a result of this effort.

- Added experimental `<sl-animated-image>` component
- Added `label` attribute to `<sl-progress-bar>` and `<sl-progress-ring>` to improve a11y
- Fixed a bug where the tooltip would show briefly when clicking a disabled `<sl-range>`
- Fixed a bug that caused a console error when `<sl-range>` was used
- Fixed a bug where the `nav` part in `<sl-tab-group>` was on the incorrect element [#563](https://github.com/shoelace-style/shoelace/pull/563)
- Fixed a bug where non-integer aspect ratios were calculated incorrectly in `<sl-responsive-media>`
- Fixed a bug in `<sl-range>` where setting `value` wouldn't update the active and inactive portion of the track [#572](https://github.com/shoelace-style/shoelace/pull/572)
- Reverted to publishing the bundled dist and removed `/+esm` links from the docs
- Updated to Bootstrap Icons to 1.6.1

## 2.0.0-beta.57

- Fix CodePen links and CDN links

## 2.0.0-beta.56

This release is the second attempt at unbundling dependencies. This will be a breaking change only if your configuration _does not_ support bare module specifiers. CDN users and bundler users will be unaffected, but note the URLs for modules on the CDN must have the `/+esm` now.

- Added the `hoist` attribute to `<sl-tooltip>` [#564](https://github.com/shoelace-style/shoelace/issues/564)
- Unbundled dependencies and configured external imports to be packaged with bare module specifiers

## 2.0.0-beta.55

- Revert unbundling due to issues with the CDN not handling bare module specifiers as expected

## 2.0.0-beta.54

Shoelace doesn't have a lot of dependencies, but this release unbundles most of them so you can potentially save some extra kilobytes. This will be a breaking change only if your configuration _does not_ support bare module specifiers. CDN users and bundler users will be unaffected.

- 🚨 BREAKING: renamed the `sl-clear` event to `sl-remove`, the `clear-button` part to `remove-button`, and the `clearable` property to `removable` in `<sl-tag>`
- Added the `disabled` attribute to `<sl-resize-observer>`
- Fixed a bug in `<sl-mutation-observer>` where setting `disabled` initially didn't work
- Unbundled dependencies and configured external imports to be packaged with bare module specifiers

## 2.0.0-beta.53

- 🚨 BREAKING: removed `<sl-menu-divider>` (use `<sl-divider>` instead)
- 🚨 BREAKING: removed `percentage` attribute from `<sl-progress-bar>` and `<sl-progress-ring>` (use `value` instead)
- 🚨 BREAKING: switched the default `type` of `<sl-tag>` from `primary` to `neutral`
- Added the experimental `<sl-mutation-observer>` component
- Added the `<sl-divider>` component
- Added `--sl-color-neutral-0` and `--sl-color-neutral-50` as early surface tokens to improve the appearance of alert, card, and panels in dark mode
- Added the `--sl-panel-border-width` design token
- Added missing background color to `<sl-details>`
- Added the `--padding` custom property to `<sl-tab-panel>`
- Added the `outline` variation to `<sl-button>` [#522](https://github.com/shoelace-style/shoelace/issues/522)
- Added the `filled` variation to `<sl-input>`, `<sl-textarea>`, and `<sl-select>` and supporting design tokens
- Added the `control` part to `<sl-select>` so you can target the main control with CSS [#538](https://github.com/shoelace-style/shoelace/issues/538)
- Added a border to `<sl-badge>` to improve contrast when drawn on various background colors
- Added `--track-color-active` and `--track-color-inactive` custom properties to `<sl-range>` [#550](https://github.com/shoelace-style/shoelace/issues/550)
- Added the undocumented custom properties `--thumb-size`, `--tooltip-offset`, `--track-height` on `<sl-range>`
- Changed the default `distance` in `<sl-dropdown>` from `2` to `0` [#538](https://github.com/shoelace-style/shoelace/issues/538)
- Fixed a bug where `<sl-select>` would be larger than the viewport when it had lots of options [#544](https://github.com/shoelace-style/shoelace/issues/544)
- Fixed a bug where `<sl-progress-ring>` wouldn't animate in Safari
- Updated the default height of `<sl-progress-bar>` from `16px` to `1rem` and added a subtle shadow to indicate depth
- Removed the `lit-html` dependency and moved corresponding imports to `lit` [#546](https://github.com/shoelace-style/shoelace/issues/546)

## 2.0.0-beta.52

- 🚨 BREAKING: changed the `--stroke-width` custom property of `<sl-spinner>` to `--track-width` for consistency
- 🚨 BREAKING: removed the `size` and `stroke-width` attributes from `<sl-progress-ring>` so it's fully customizable with CSS (use the `--size` and `--track-width` custom properties instead)
- Added the `--speed` custom property to `<sl-spinner>`
- Added the `--size` and `--track-width` custom properties to `<sl-progress-ring>`
- Added tests for `<sl-badge>` [#530](https://github.com/shoelace-style/shoelace/pull/530)
- Fixed a bug where `<sl-tab>` wasn't using a border radius token [#523](https://github.com/shoelace-style/shoelace/issues/523)
- Fixed a bug in the Remix Icons example where some icons would 404 [#528](https://github.com/shoelace-style/shoelace/issues/528)
- Updated `<sl-progress-ring>` to use only CSS for styling
- Updated `<sl-spinner>` to use an SVG and improved the indicator animation
- Updated to Lit 2.0 and lit-html 2.0 🔥

## 2.0.0-beta.51

A number of users had trouble counting characters that repeat, so this release improves design token patterns so that "t-shirt sizes" are more accessible. For example, `--sl-font-size-xxx-large` has become `--sl-font-size-3x-large`. This change applies to all design tokens that use this scale.

- 🚨 BREAKING: all t-shirt size design tokens now use `2x`, `3x`, `4x` instead of `xx`, `xxx`, `xxxx`
- Added missing `--sl-focus-ring-*` tokens to dark theme
- Added an "Importing" section to all components with copy/paste code to make cherry picking easier
- Improved the documentation search with a custom plugin powered by [Lunr](https://lunrjs.com/)
- Improved the `--sl-shadow-x-small` elevation
- Improved visibility of elevations and overlays in dark theme
- Reduced the size of `<sl-color-picker>` slightly to better accommodate mobile devices
- Removed `<sl-icon>` dependency from `<sl-color-picker>` and improved the copy animation

## 2.0.0-beta.50

- Added `<sl-breadcrumb>` and `<sl-breadcrumb-item>` components
- Added `--sl-letter-spacing-denser`, `--sl-letter-spacing-looser`, `--sl-line-height-denser`, and `--sl-line-height-looser` design tokens
- Fixed a bug where form controls would error out when the value was set to `undefined` [#513](https://github.com/shoelace-style/shoelace/pull/513)

## 2.0.0-beta.49

This release changes the way focus states are applied to elements. In browsers that support [`:focus-visible`](https://developer.mozilla.org/en-US/docs/Web/CSS/:focus-visible), it will be used. In unsupportive browsers ([currently only Safari](https://caniuse.com/mdn-css_selectors_focus-visible)), `:focus` will be used instead. This means the browser will determine whether a focus ring should be shown based on how the user interacts with the page.

This release also fixes a critical bug in the color scale where `--sl-color-neutral-0` and `--sl-color-neutral-1000` were reversed.

- 🚨 BREAKING: fixed a bug where `--sl-color-neutral-0` and `--sl-color-neutral-1000` were inverted (swap them to update)
- 🚨 BREAKING: removed the `no-fieldset` property from `<sl-radio-group>` (fieldsets are now hidden by default; use `fieldset` to show them)
- 🚨 BREAKING: removed `--focus-ring` custom property from `<sl-input>`, `<sl-select>`, `<sl-tab>` for consistency with other form controls
- Added `--swatch-size` custom property to `<sl-color-picker>`
- Added `date` to `<sl-input>` as a supported `type`
- Added the `--sl-focus-ring` design token for a more convenient way to apply focus ring styles
- Adjusted elevation tokens to use neutral in light mode and black in dark mode
- Adjusted `--sl-overlay-background-color` in dark theme to be black instead of gray
- Fixed a bug in `<sl-color-picker>` where the opacity slider wasn't showing the current color
- Fixed a bug where Edge in Windows would show the native password toggle next to the custom password toggle [#508](https://github.com/shoelace-style/shoelace/issues/508)
- Fixed a bug where pressing up/down in `<sl-tab-group>` didn't select the next/previous tab in vertical placements
- Improved size of `<sl-color-picker>`
- Improved icon contrast in `<sl-input>`
- Improved contrast of `<sl-switch>`
- Improved `:focus-visible` behavior in many components
- Removed elevation from `<sl-color-picker>` when rendered inline
- Removed custom `:focus-visible` logic in favor of a directive that outputs `:focus-visible` or `:focus` depending on browser support
- Updated to Lit 2.0.0-rc.3
- Updated to lit-html 2.0.0-rc.4

## 2.0.0-beta.48

This release improves theming by offering both light and dark themes that can be used autonomously. It also improves contrast in most components, adds a variety of new color primitives, and changes the way color tokens are consumed.

Previously, color tokens were in hexadecimal format. Now, Shoelace now uses an `R G B` format that requires you to use the `rgb()` function in your CSS.

```css
.example {
  /* rgb() is required now */
  color: var(--sl-color-neutral-500);
}
```

This is more verbose than previous versions, but it has the advantage of letting you set the alpha channel of any color token.

```css
.example-with-alpha {
  /* easily adjust opacity for any color token */
  color: rgb(var(--sl-color-neutral-500) / 50%);
}
```

This change applies to all design tokens that implement a color. Refer to the [color tokens](/tokens/color) page for more details.

- 🚨 BREAKING: all design tokens that implement colors have been converted to `R G B` and must be used with the `rgb()` function
- 🚨 BREAKING: removed `--sl-color-black|white` color tokens (use `--sl-color-neutral-0|1000` instead)
- 🚨 BREAKING: removed `--sl-color-primary|success|warning|info|danger-text` design tokens (use theme or primitive colors instead)
- 🚨 BREAKING: removed `info` variant from `<sl-alert>`, `<sl-badge>`, `<sl-button>`, and `<sl-tag>` (use `neutral` instead)
- 🚨 BREAKING: removed `--sl-color-info-*` design token (use `--sl-color-neutral-*` instead)
- 🚨 BREAKING: renamed `dist/themes/base.css` to `dist/themes/light.css`
- 🚨 BREAKING: removed `--sl-focus-ring-color-primary` tokens (use color tokens and `--sl-focus-ring-width|alpha` instead)
- 🚨 BREAKING: removed `--tabs-border-color` from `<sl-tab-group>` (use `--track-color` instead)
- 🚨 BREAKING: changed the default value for `effect` to `none` in `<sl-skeleton>` (use `sheen` to restore the original behavior)
- Added new color primitives to the base set of design tokens
- Added `--sl-color-*-950` swatches to all color palettes
- Added a console error that appears when menu items have duplicate values in `<sl-select>`
- Added CodePen link to code examples
- Added `prefix` and `suffix` slots to `<sl-select>` [#501](https://github.com/shoelace-style/shoelace/pull/501)
- Added `--indicator-color` custom property to `<sl-tab-group>`
- Exposed base and dark stylesheets so they can be imported via JavaScript [#438](https://github.com/shoelace-style/shoelace/issues/438)
- Fixed a bug in `<sl-menu>` where pressing <kbd>Enter</kbd> after using type to select would result in the wrong value
- Fixed a bug in `<sl-radio-group>` where clicking a radio button would cause the wrong control to be focused
- Fixed a bug in `<sl-button>` and `<sl-icon-button>` where an unintended `ref` attribute was present
- Fixed a bug in the focus-visible utility that failed to respond to mouseup events
- Fixed a bug where clicking on a menu item would persist its hover/focus state
- Fixed a bug in `<sl-select>` where it would erroneously intercept important keyboard shortcuts [#504](https://github.com/shoelace-style/shoelace/issues/504)
- Improved contrast throughout all components [#128](https://github.com/shoelace-style/shoelace/issues/128)
- Refactored thumb position logic in `<sl-switch>` [#490](https://github.com/shoelace-style/shoelace/pull/490)
- Reworked the dark theme to use an inverted + shifted design token approach instead of component-specific selectors

## 2.0.0-beta.47

This release improves how component dependencies are imported. If you've been cherry picking, you no longer need to import component dependencies manually. This significantly improves developer experience, making Shoelace even easier to use. For transparency, component dependencies will continue to be listed in the docs.

- Added "Reflects" column to the properties table
- Dependencies are now automatically imported for all components
- Fixed a bug where tabbing into `<sl-radio-group>` would not always focus the checked radio
- Fixed a bug in component styles that prevented the box sizing reset from being applied
- Fixed a regression in `<sl-color-picker>` where dragging the grid handle wasn't smooth
- Fixed a bug where slot detection could incorrectly match against slots of child elements [#481](https://github.com/shoelace-style/shoelace/pull/481)
- Fixed a bug in `<sl-input>` where focus would move to the end of the input when typing in Safari [#480](https://github.com/shoelace-style/shoelace/issues/480)
- Improved base path utility logic

## 2.0.0-beta.46

This release improves the developer experience of `<sl-animation>`. Previously, an animation was assumed to be playing unless the `pause` attribute was set. This behavior has been reversed and `pause` has been removed. Now, animations will not play until the new `play` attribute is applied.

This is a lot more intuitive and makes it easier to activate animations imperatively. In addition, the `play` attribute is automatically removed automatically when the animation finishes or cancels, making it easier to restart finite animations. Lastly, the animation's timing is now accessible through the new `currentTime` property instead of `getCurrentTime()` and `setCurrentTime()`.

In addition, Shoelace no longer uses Sass. Component styles now use Lit's template literal styles and theme files use pure CSS.

- 🚨 BREAKING: removed the `pause` attribute from `<sl-animation>` (use `play` to start and stop the animation instead)
- 🚨 BREAKING: removed `getCurrentTime()` and `setCurrentTime()` from `<sl-animation>` (use the `currentTime` property instead)
- 🚨 BREAKING: removed the `close-on-select` attribute from `<sl-dropdown>` (use `stay-open-on-select` instead)
- Added the `currentTime` property to `<sl-animation>` to control the current time without methods
- Fixed a bug in `<sl-range>` where the tooltip wasn't showing in Safari [#477](https://github.com/shoelace-style/shoelace/issues/477)
- Fixed a bug in `<sl-menu>` where pressing <kbd>Enter</kbd> in a menu didn't work with click handlers
- Reworked `<sl-menu>` and `<sl-menu-item>` to use a roving tab index and improve keyboard accessibility
- Reworked tabbable logic to be more performant [#466](https://github.com/shoelace-style/shoelace/issues/466)
- Switched component stylesheets from Sass to Lit's template literal styles
- Switched theme stylesheets from Sass to CSS

## 2.0.0-beta.45

This release changes the way component metadata is generated. Previously, the project used TypeDoc to analyze components and generate a very large file with type data. The data was then parsed and converted to an easier-to-consume file called `metadata.json`. Alas, TypeDoc is expensive to run and the metadata format wasn't standard.

Thanks to an amazing effort by [Pascal Schilp](https://twitter.com/passle_), the world has a simpler, faster way to gather metadata using the [Custom Elements Manifest Analyzer](https://github.com/open-wc/custom-elements-manifest). Not only is this tool faster, but the data follows the evolving `custom-elements.json` format. This is exciting because a standard format for custom elements opens the door for many potential uses, including documentation generation, framework adapters, IDE integrations, third-party uses, and more. [Check out Pascal's great article](https://dev.to/open-wc/introducing-custom-elements-manifest-gkk) for more info about `custom-elements.json` and the new analyzer.

The docs have been updated to use the new `custom-elements.json` file. If you're relying on the old `metadata.json` file for any purpose, this will be a breaking change for you.

- 🚨 BREAKING: removed the `sl-overlay-click` event from `<sl-dialog>` and `<sl-drawer>` (use `sl-request-close` instead) [#471](https://github.com/shoelace-style/shoelace/discussions/471)
- 🚨 BREAKING: removed `metadata.json` (use `custom-elements.json` instead)
- Added `custom-elements.json` for component metadata
- Added `sl-request-close` event to `<sl-dialog>` and `<sl-drawer>`
- Added `dialog.denyClose` and `drawer.denyClose` animations
- Fixed a bug in `<sl-color-picker>` where setting `value` immediately wouldn't trigger an update
- Fixed a bug in `<sl-dialog>` and `<sl-drawer>` where setting `open` initially didn't set a focus trap
- Fixed a bug that resulted in form controls having incorrect validity when `disabled` was initially set [#473](https://github.com/shoelace-style/shoelace/issues/473)
- Fixed a bug in the docs that caused the metadata file to be requested twice
- Fixed a bug where tabbing out of a modal would cause the browser to lag [#466](https://github.com/shoelace-style/shoelace/issues/466)
- Updated the docs to use the new `custom-elements.json` for component metadata

## 2.0.0-beta.44

- 🚨 BREAKING: all `invalid` props on form controls now reflect validity before interaction [#455](https://github.com/shoelace-style/shoelace/issues/455)
- Allow `null` to be passed to disable animations in `setDefaultAnimation()` and `setAnimation()`
- Converted build scripts to ESM
- Fixed a bug in `<sl-checkbox>` where `invalid` did not update properly
- Fixed a bug in `<sl-dropdown>` where a `keydown` listener wasn't cleaned up properly
- Fixed a bug in `<sl-select>` where `sl-blur` was emitted prematurely [#456](https://github.com/shoelace-style/shoelace/issues/456)
- Fixed a bug in `<sl-select>` where no selection with `multiple` resulted in an incorrect value [#457](https://github.com/shoelace-style/shoelace/issues/457)
- Fixed a bug in `<sl-select>` where `sl-change` was emitted immediately after connecting to the DOM [#458](https://github.com/shoelace-style/shoelace/issues/458)
- Fixed a bug in `<sl-select>` where non-printable keys would cause the menu to open
- Fixed a bug in `<sl-select>` where `invalid` was not always updated properly
- Reworked the `@watch` decorator to use `update` instead of `updated` resulting in better performance and flexibility

## 2.0.0-beta.43

- Added `?` to optional arguments in methods tables in the docs
- Added the `scrollPosition()` method to `<sl-textarea>` to get/set scroll position
- Added initial tests for `<sl-dialog>`, `<sl-drawer>`, `<sl-dropdown>`, and `<sl-tooltip>`
- Fixed a bug in `<sl-tab-group>` where scrollable tab icons were not displaying correctly
- Fixed a bug in `<sl-dialog>` and `<sl-drawer>` where preventing clicks on the overlay no longer worked as described [#452](https://github.com/shoelace-style/shoelace/issues/452)
- Fixed a bug in `<sl-dialog>` and `<sl-drawer>` where setting initial focus no longer worked as described [#453](https://github.com/shoelace-style/shoelace/issues/453)
- Fixed a bug in `<sl-card>` where the `slotchange` listener wasn't attached correctly [#454](https://github.com/shoelace-style/shoelace/issues/454)
- Fixed lifecycle bugs in a number of components [#451](https://github.com/shoelace-style/shoelace/issues/451)
- Removed `fill: both` from internal animate utility so styles won't "stick" by default [#450](https://github.com/shoelace-style/shoelace/issues/450)

## 2.0.0-beta.42

This release addresses an issue with the `open` attribute no longer working in a number of components, as a result of the changes in beta.41. It also removes a small but controversial feature that complicated show/hide logic and led to a poor experience for developers and end users.

There are two ways to show/hide affected components: by calling `show() | hide()` and by toggling the `open` prop. Previously, it was possible to call `event.preventDefault()` in an `sl-show | sl-hide ` handler to stop the component from showing/hiding. The problem becomes obvious when you set `el.open = false`, the event gets canceled, and in the next cycle `el.open` has reverted to `true`. Not only is this unexpected, but it also doesn't play nicely with frameworks. Additionally, this made it impossible to await `show() | hide()` since there was a chance they'd never resolve.

Technical reasons aside, canceling these events seldom led to a good user experience, so the decision was made to no longer allow `sl-show | sl-hide` to be cancelable.

- 🚨 BREAKING: `sl-show` and `sl-hide` events are no longer cancelable
- Added Iconoir example to the icon docs
- Added Web Test Runner
- Added initial tests for `<sl-alert>` and `<sl-details>`
- Changed the `cancelable` default to `false` for the internal `@event` decorator
- Fixed a bug where toggling `open` stopped working in `<sl-alert>`, `<sl-dialog>`, `<sl-drawer>`, `<sl-dropdown>`, and `<sl-tooltip>`
- Fixed a bug in `<sl-range>` where setting a value outside the default `min` or `max` would clamp the value [#448](https://github.com/shoelace-style/shoelace/issues/448)
- Fixed a bug in `<sl-dropdown>` where placement wouldn't adjust properly when shown [#447](https://github.com/shoelace-style/shoelace/issues/447)
- Fixed a bug in the internal `shimKeyframesHeightAuto` utility that caused `<sl-details>` to measure heights incorrectly [#445](https://github.com/shoelace-style/shoelace/issues/445)
- Fixed a number of imports that should have been type imports
- Updated Lit to 2.0.0-rc.2
- Updated esbuild to 0.12.4

## 2.0.0-beta.41

This release changes how components animate. In previous versions, CSS transitions were used for most show/hide animations. Transitions are problematic due to the way `transitionend` works. This event fires once _per transition_, and it's impossible to know which transition to look for when users can customize any possible CSS property. Because of this, components previously required the `opacity` property to transition. If a user were to prevent `opacity` from transitioning, the component wouldn't hide properly and the `sl-after-show|hide` events would never emit.

CSS animations, on the other hand, have a more reliable `animationend` event. Alas, `@keyframes` don't cascade and can't be injected into a shadow DOM via CSS, so there would be no good way to customize them.

The most elegant solution I found was to use the [Web Animations API](https://developer.mozilla.org/en-US/docs/Web/API/Web_Animations_API), which offers more control over animations at the expense of customizations being done in JavaScript. Fortunately, through the [Animation Registry](/getting-started/customizing#animations), you can customize animations globally and/or per component with a minimal amount of code.

- 🚨 BREAKING: changed `left` and `right` placements to `start` and `end` in `<sl-drawer>`
- 🚨 BREAKING: changed `left` and `right` placements to `start` and `end` in `<sl-tab-group>`
- 🚨 BREAKING: removed `--hide-duration`, `--hide-timing-function`, `--show-duration`, and `--show-timing-function` custom properties from `<sl-tooltip>` (use the Animation Registry instead)
- Added the Animation Registry
- Fixed a bug where removing `<sl-dropdown>` from the DOM and adding it back destroyed the popover reference [#443](https://github.com/shoelace-style/shoelace/issues/443)
- Updated animations for `<sl-alert>`, `<sl-dialog>`, `<sl-drawer>`, `<sl-dropdown>`, and `<sl-tooltip>` to use the Animation Registry instead of CSS transitions
- Improved a11y by respecting `prefers-reduced-motion` for all show/hide animations
- Improved `--show-delay` and `--hide-delay` behavior in `<sl-tooltip>` so they only apply on hover
- Removed the internal popover utility

## 2.0.0-beta.40

- 🚨 BREAKING: renamed `<sl-responsive-embed>` to `<sl-responsive-media>` and added support for images and videos [#436](https://github.com/shoelace-style/shoelace/issues/436)
- Fixed a bug where setting properties before an element was defined would render incorrectly [#425](https://github.com/shoelace-style/shoelace/issues/425)
- Fixed a bug that caused all modules to be imported when cherry picking certain components [#439](https://github.com/shoelace-style/shoelace/issues/439)
- Fixed a bug where the scrollbar would reposition `<sl-dialog>` on hide causing it to jump [#424](https://github.com/shoelace-style/shoelace/issues/424)
- Fixed a bug that prevented the project from being built in a Windows environment
- Improved a11y in `<sl-progress-ring>`
- Removed `src/utilities/index.ts` to prevent tree-shaking confusion (please import utilities directly from their respective modules)
- Removed global `[hidden]` styles so they don't affect anything outside of components
- Updated to Bootstrap Icons 1.5.0
- Updated React docs to use [`@shoelace-style/react`](https://github.com/shoelace-style/react)
- Updated NextJS docs [#434](https://github.com/shoelace-style/shoelace/pull/434)
- Updated TypeScript to 4.2.4

## 2.0.0-beta.39

- Added experimental `<sl-qr-code>` component
- Added `system` icon library and updated all components to use this instead of the default icon library [#420](https://github.com/shoelace-style/shoelace/issues/420)
- Updated to esbuild 0.8.57
- Updated to Lit 2.0.0-rc.1 and lit-html 2.0.0-rc.2

## 2.0.0-beta.38

- 🚨 BREAKING: `<sl-radio>` components must be located inside an `<sl-radio-group>` for proper accessibility [#218](https://github.com/shoelace-style/shoelace/issues/218)
- Added `<sl-radio-group>` component [#218](https://github.com/shoelace-style/shoelace/issues/218)
- Added `--header-spacing`, `--body-spacing`, and `--footer-spacing` custom properties to `<sl-drawer>` and `<sl-dialog>` [#409](https://github.com/shoelace-style/shoelace/issues/409)
- Fixed a bug where `<sl-menu-item>` prefix and suffix slots wouldn't always receive the correct spacing
- Fixed a bug where `<sl-badge>` used `--sl-color-white` instead of the correct design tokens [#407](https://github.com/shoelace-style/shoelace/issues/407)
- Fixed a bug in `<sl-dialog>` and `<sl-drawer>` where the escape key would cause parent components to close
- Fixed a race condition bug in `<sl-icon>` [#410](https://github.com/shoelace-style/shoelace/issues/410)
- Improved focus trap behavior in `<sl-dialog>` and `<sl-drawer>`
- Improved a11y in `<sl-dialog>` and `<sl-drawer>` by restoring focus to trigger on close
- Improved a11y in `<sl-radio>` with Windows high contrast mode [#215](https://github.com/shoelace-style/shoelace/issues/215)
- Improved a11y in `<sl-select>` by preventing the chevron icon from being announced
- Internal: removed the `options` argument from the modal utility as focus trapping is now handled internally

## 2.0.0-beta.37

- Added `click()` method to `<sl-checkbox>`, `<sl-radio>`, and `<sl-switch>`
- Added the `activation` attribute to `<sl-tab-group>` to allow for automatic and manual tab activation
- Added `npm run create <tag>` script to scaffold new components faster
- Fixed a bug in `<sl-tooltip>` where events weren't properly cleaned up on disconnect
- Fixed a bug in `<sl-tooltip>` where they wouldn't display after toggling `disabled` off and on again [#391](https://github.com/shoelace-style/shoelace/issues/391)
- Fixed a bug in `<sl-details>` where `show()` and `hide()` would toggle the control when disabled
- Fixed a bug in `<sl-color-picker>` where setting `value` wouldn't update the control
- Fixed a bug in `<sl-tab-group>` where tabs that are initially disabled wouldn't receive the indicator on activation [#403](https://github.com/shoelace-style/shoelace/issues/403)
- Fixed incorrect event names for `sl-after-show` and `sl-after-hide` in `<sl-details>`
- Improved a11y for disabled buttons that are rendered as links
- Improved a11y for `<sl-button-group>` by adding the correct `role` attribute
- Improved a11y for `<sl-input>`, `<sl-range>`, `<sl-select>`, and `<sl-textarea>` so labels and helper text are read properly by screen readers
- Removed `sl-show`, `sl-hide`, `sl-after-show`, `sl-after-hide` events from `<sl-color-picker>` (the color picker's visibility cannot be controlled programmatically so these shouldn't have been exposed; the dropdown events now bubble up so you can listen for those instead)
- Reworked `<sl-button-group>` so it doesn't require light DOM styles

## 2.0.0-beta.36

- 🚨 BREAKING: renamed `setFocus()` to `focus()` in button, checkbox, input, menu item, radio, range, rating, select, switch, and tab
- 🚨 BREAKING: renamed `removeFocus()` to `blur()` in button, checkbox, input, menu item, radio, range, rating, select, switch, and tab
- Added `click()` method to `<sl-button>`
- Fixed a bug where toggling `open` on `<sl-drawer>` would skip the transition
- Fixed a bug where `<sl-color-picker>` could be opened when disabled
- Fixed a bug in `<sl-color-picker>` that caused erratic slider behaviors [#388](https://github.com/shoelace-style/shoelace/issues/388) [#389](https://github.com/shoelace-style/shoelace/issues/389)
- Fixed a bug where `<sl-details>` wouldn't always render the correct height when open initially [#357](https://github.com/shoelace-style/shoelace/issues/357)
- Renamed `components.json` to `metadata.json`
- Updated to the prerelease versions of LitElement and lit-html
- Updated to Bootstrap Icons 1.4.1

## 2.0.0-beta.35

- Fixed a bug in `<sl-animation>` where `sl-cancel` and `sl-finish` events would never fire
- Fixed a bug where `<sl-alert>` wouldn't always transition properly
- Fixed a bug where using `<sl-menu>` inside a shadow root would break keyboard selections [#382](https://github.com/shoelace-style/shoelace/issues/382)
- Fixed a bug where toggling `multiple` in `<sl-select>` would lead to a stale display label
- Fixed a bug in `<sl-tab-group>` where changing `placement` could result in the active tab indicator being drawn a few pixels off
- Fixed a bug in `<sl-button>` where link buttons threw an error on focus, blur, and click
- Improved `@watch` decorator to run after update instead of during
- Updated `<sl-menu-item>` checked icon to `check` instead of `check2`
- Upgraded the status of `<sl-resize-observer>` from experimental to stable

## 2.0.0-beta.34

This release changes the way components are registered if you're [cherry picking](/getting-started/installation?id=cherry-picking) or [using a bundler](/getting-started/installation?id=bundling). This recommendation came from the LitElement team and simplifies Shoelace's dependency graph. It also eliminates the need to call a `register()` function before using each component.

From now on, importing a component will register it automatically. The caveat is that bundlers may not tree shake the library properly if you import from `@shoelace-style/shoelace`, so the recommendation is to import components and utilities from their corresponding files instead.

- 🚨 BREAKING: removed `all.shoelace.js` (use `shoelace.js` instead)
- 🚨 BREAKING: component modules now have a side effect, so bundlers may not tree shake properly when importing from `@shoelace-style/shoelace` (see the [installation page](/getting-started/installation?id=bundling) for more details and how to update)
- Added `sl-clear` event to `<sl-select>`
- Fixed a bug where dynamically changing menu items in `<sl-select>` would cause the display label to be blank [#374](https://github.com/shoelace-style/shoelace/discussions/374)
- Fixed a bug where setting the `value` attribute or property on `<sl-input>` and `<sl-textarea>` would trigger validation too soon
- Fixed the margin in `<sl-menu-label>` to align with menu items
- Fixed `autofocus` attributes in `<sl-input>` and `<sl-textarea>`
- Improved types for `autocapitalize` in `<sl-input>` and `<sl-textarea>`
- Reverted the custom `@tag` decorator in favor of `@customElement` to enable auto-registration

## 2.0.0-beta.33

- Fixed a bug where link buttons could have incorrect `target`, `download`, and `rel` props
- Fixed `aria-label` and `aria-labelledby` props in `<sl-dialog>` and `<sl-drawer>`
- Fixed `tabindex` attribute in `<sl-menu>`
- Fixed a bug in `<sl-select>` where tags would always render as pills
- Fixed a bug in `<sl-button>` where calling `setFocus()` would throw an error

## 2.0.0-beta.32

- Added tag name maps so TypeScript can identify Shoelace elements [#371](https://github.com/shoelace-style/shoelace/pull/371)
- Fixed a bug where the active tab indicator wouldn't render properly on tabs styled with `flex-end` [#355](https://github.com/shoelace-style/shoelace/issues/355)
- Fixed a bug where `sl-change` wasn't emitted by `<sl-checkbox>` or `<sl-switch>` [#370](https://github.com/shoelace-style/shoelace/issues/370)
- Fixed a bug where some props weren't being watched correctly in `<sl-alert>` and `<sl-color-picker>`
- Improved `@watch` decorator so watch handlers don't run before the first render
- Removed guards that were added due to previous watch handler behavior

## 2.0.0-beta.31

- Add touch support to `<sl-rating>` [#362](https://github.com/shoelace-style/shoelace/pull/362)
- Fixed a bug where the `open` attribute on `<sl-details>` would prevent it from opening [#357](https://github.com/shoelace-style/shoelace/issues/357)
- Fixed event detail type parsing so component class names are shown instead of `default`

## 2.0.0-beta.30

- Fix default exports for all components so cherry picking works again [#365](https://github.com/shoelace-style/shoelace/issues/365)
- Revert FOUC base style because it interferes with some framework and custom element use cases

## 2.0.0-beta.29

**This release migrates component implementations from Shoemaker to LitElement.** Due to feedback from the community, Shoelace will rely on a more heavily tested library for component implementations. This gives you a more solid foundation and reduces my maintenance burden. Thank you for all your comments, concerns, and encouragement! Aside from that, everything else from beta.28 still applies plus the following.

- 🚨 BREAKING: removed the `symbol` property from `<sl-rating>` and reverted to `getSymbol` for optimal flexibility
- Added `vscode.html-custom-data.json` to the build to support IntelliSense (see [the usage section](/getting-started/usage#code-completion) for details)
- Added a base style to prevent FOUC before components are defined
- Fixed bug where TypeScript types weren't being generated [#364](https://github.com/shoelace-style/shoelace/pull/364)
- Improved vertical padding in `<sl-tooltip>`
- Moved chunk files into a separate folder
- Reverted menu item active styles
- Updated esbuild to 0.8.54

## 2.0.0-beta.28

**This release includes a major under the hood overhaul of the library and how it's distributed.** Until now, Shoelace was developed with Stencil. This release moves to a lightweight tool called Shoemaker, a homegrown utility that provides declarative templating and data binding while reducing the boilerplate required for said features.

This change in tooling addresses a number of longstanding bugs and limitations. It also gives us more control over the library and build process while streamlining development and maintenance. Instead of two different distributions, Shoelace now offers a single, standards-compliant collection of ES modules. This may affect how you install and use the library, so please refer to the [installation page](/getting-started/installation) for details.

!> Due to the large number of internal changes, I would consider this update to be less stable than previous ones. If you're using Shoelace in a production app, consider holding off until the next beta to allow for more exhaustive testing from the community. Please report any bugs you find on the [issue tracker](https://github.com/shoelace-style/shoelace/issues).

The component API remains the same except for the changes noted below. Thanks for your patience as I work diligently to make Shoelace more stable and future-proof. 🙌

- 🚨 BREAKING: removed the custom elements bundle (you can import ES modules directly)
- 🚨 BREAKING: removed `getAnimationNames()` and `getEasingNames()` methods from `<sl-animation>` (you can import them from `utilities/animation.js` instead)
- 🚨 BREAKING: removed the `<sl-icon-library>` component since it required imperative initialization (you can import the `registerIconLibrary()` function from `utilities/icon-library.js` instead)
- 🚨 BREAKING: removed the experimental `<sl-theme>` component due to technical limitations (you should set the `sl-theme-{name}` class on the `<body>` instead)
- 🚨 BREAKING: moved the base stylesheet from `dist/shoelace.css` to `dist/themes/base.css`
- 🚨 BREAKING: moved `icons` into `assets/icons` to make future assets easier to colocate
- 🚨 BREAKING: changed `getSymbol` property in `<sl-rating>` to `symbol` (it now accepts a string or a function that returns an icon name)
- 🚨 BREAKING: renamed `setAssetPath()` to `setBasePath()` and added the ability to set the library's base path with a `data-shoelace` attribute (`setBasePath()` is exported from `utilities/base-path.js`)
- Fixed `min` and `max` types in `<sl-input>` to allow numbers and strings [#330](https://github.com/shoelace-style/shoelace/issues/330)
- Fixed a bug where `<sl-checkbox>`, `<sl-radio>`, and `<sl-switch>` controls would shrink with long labels [#325](https://github.com/shoelace-style/shoelace/issues/325)
- Fixed a bug in `<sl-select>` where the dropdown menu wouldn't reposition when the box resized [#340](https://github.com/shoelace-style/shoelace/issues/340)
- Fixed a bug where ignoring clicks and clicking the overlay would prevent the escape key from closing the dialog/drawer [#344](https://github.com/shoelace-style/shoelace/pull/344)
- Removed the lazy loading dist (importing `shoelace.js` will load and register all components now)
- Switched from Stencil to Shoemaker
- Switched to a custom build powered by [esbuild](https://esbuild.github.io/)
- Updated to Bootstrap Icons 1.4.0

## 2.0.0-beta.27

- Added `handle-icon` slot to `<sl-image-comparer>` [#311](https://github.com/shoelace-style/shoelace/issues/311)
- Added `label` and `helpText` props and slots to `<sl-range>` [#318](https://github.com/shoelace-style/shoelace/issues/318)
- Added "Integrating with NextJS" tutorial to the docs, courtesy of [crutchcorn](https://github.com/crutchcorn)
- Added `content` slot to `<sl-tooltip>` [#322](https://github.com/shoelace-style/shoelace/pull/322)
- Fixed a bug in `<sl-select>` where removing a tag would toggle the dropdown
- Fixed a bug in `<sl-input>` and `<sl-textarea>` where the input might not exist when the value watcher is called [#313](https://github.com/shoelace-style/shoelace/issues/313)
- Fixed a bug in `<sl-details>` where hidden elements would receive focus when tabbing [#323](https://github.com/shoelace-style/shoelace/issues/323)
- Fixed a bug in `<sl-icon>` where `sl-error` would only be emitted for network failures [#326](https://github.com/shoelace-style/shoelace/pull/326)
- Reduced the default line-height for `<sl-tooltip>`
- Updated `<sl-menu-item>` focus styles
- Updated `<sl-select>` so tags will wrap when `multiple` is true
- Updated to Stencil 2.4.0

## 2.0.0-beta.26

- 🚨 BREAKING: Fixed animations bloat
  - Removed ~400 baked-in Animista animations because they were causing ~200KB of bloat (they can still be used with custom keyframes)
  - Reworked animations into a separate module ([`@shoelace-style/animations`](https://github.com/shoelace-style/animations)) so it's more maintainable and animations are sync with the latest version of animate.css
  - Animation and easing names are now camelCase (e.g. `easeInOut` instead of `ease-in-out`)
- Added initial E2E tests [#169](https://github.com/shoelace-style/shoelace/pull/169)
- Added the `FocusOptions` argument to all components that have a `setFocus()` method
- Added `sl-initial-focus` event to `<sl-dialog>` and `<sl-drawer>` so focus can be customized to a specific element
- Added `close-button` part to `<sl-tab>` so the close button can be customized
- Added `scroll-button` part to `<sl-tab-group>` so the scroll buttons can be customized
- Fixed a bug where `sl-hide` would be emitted twice when closing an alert with `hide()`
- Fixed a bug in `<sl-color-picker>` where the toggle button was smaller than the preview button in Safari
- Fixed a bug in `<sl-tab-group>` where activating a nested tab group didn't work properly [#299](https://github.com/shoelace-style/shoelace/issues/299)
- Fixed a bug in `<sl-tab-group>` where removing tabs would throw an error
- Fixed a bug in `<sl-alert>`, `<sl-dialog>`, `<sl-drawer>`, `<sl-select>`, and `<sl-tag>` where the close button's base wasn't exported so it couldn't be styled
- Removed `text` type from `<sl-badge>` as it was erroneously copied and never had styles
- Updated `<sl-tab-group>` so the `active` property is reflected to its attribute
- Updated the docs to show dependencies instead of dependents which is much more useful when working with the custom elements bundle
- Updated to Bootstrap Icons 1.3.0

## 2.0.0-beta.25

- 🚨 BREAKING: Reworked color tokens
  - Theme colors are now inspired by Tailwind's professionally-designed color palette
  - Color token variations now range from 50, 100, 200, 300, 400, 500, 600, 700, 800, 900, 950
  - Color token variations were inverted, e.g. 50 is lightest and 950 is darkest
  - All component styles were adapted to use the new color tokens, but visual changes are subtle
  - The dark theme was adapted use the new color tokens
  - HSL is no longer used because it is not perceptually uniform (this may be revisited when all browsers support [LCH colors](https://lea.verou.me/2020/04/lch-colors-in-css-what-why-and-how/))
- 🚨 BREAKING: Refactored `<sl-select>` to improve accessibility [#216](https://github.com/shoelace-style/shoelace/issues/216)
  - Removed the internal `<sl-input>` because it was causing problems with a11y and virtual keyboards
  - Removed `input`, `prefix` and `suffix` parts
- 🚨 BREAKING: Removed `copy-button` part from `<sl-color-picker>` since copying is now done by clicking the preview
- Added `getFormattedValue()` method to `<sl-color-picker>` so you can retrieve the current value in any format
- Added visual separators between solid buttons in `<sl-button-group>`
- Added `help-text` attribute to `<sl-input>`, `<sl-textarea>`, and `<sl-select>`
- Fixed a bug where moving the mouse while `<sl-dropdown>` is closing would remove focus from the trigger
- Fixed a bug where `<sl-menu-item>` didn't set a default color in the dark theme
- Fixed a bug where `<sl-color-picker>` preview wouldn't update in Safari
- Fixed a bug where removing an icon's `name` or `src` wouldn't remove the previously rendered SVG [#285](https://github.com/shoelace-style/shoelace/issues/285)
- Fixed a bug where disabled link buttons didn't appear disabled
- Improved button spacings and added split button example
- Improved elevation tokens in dark theme
- Improved accessibility in `<sl-tooltip>` by allowing escape to dismiss it [#219](https://github.com/shoelace-style/shoelace/issues/219)
- Improved slot detection in `<sl-card>`, `<sl-dialog>`, and `<sl-drawer>`
- Made `@types/resize-observer-browser` a dependency so users don't have to install it manually
- Refactored internal label + help text logic into a functional component used by `<sl-input>`, `<sl-textarea>`, and `<sl-select>`
- Removed `sl-blur` and `sl-focus` events from `<sl-menu>` since menus can't have focus as of 2.0.0-beta.22
- Updated `<sl-spinner>` so the indicator is more obvious
- Updated to Bootstrap Icons 1.2.2

## 2.0.0-beta.24

- Added `<sl-format-date>` component
- Added `indeterminate` state to `<sl-progress-bar>` [#274](https://github.com/shoelace-style/shoelace/issues/274)
- Added `--track-color`, `--indicator-color`, and `--label-color` to `<sl-progress-bar>` [#276](https://github.com/shoelace-style/shoelace/issues/276)
- Added `allow-scripts` attribute to `<sl-include>` [#280](https://github.com/shoelace-style/shoelace/issues/280)
- Fixed a bug where `<sl-menu-item>` color variable was incorrect [#272](https://github.com/shoelace-style/shoelace/issues/272)
- Fixed a bug where `<sl-dialog>` and `<sl-drawer>` would emit the `sl-hide` event twice [#275](https://github.com/shoelace-style/shoelace/issues/275)
- Fixed a bug where calling `event.preventDefault()` on certain form elements wouldn't prevent `<sl-form>` from submitting [#277](https://github.com/shoelace-style/shoelace/issues/277)
- Fixed drag handle orientation in `<sl-image-comparer>`
- Restyled `<sl-spinner>` so the track is visible and the indicator is smaller.
- Removed `resize-observer-polyfill` in favor of `@types/resize-observer-browser` since all target browsers support `ResizeObserver`
- Upgraded the status of `<sl-form>`, `<sl-image-comparer>`, and `<sl-include>` from experimental to stable

## 2.0.0-beta.23

- Added `<sl-format-number>` component
- Added `<sl-relative-time>` component
- Added `closable` attribute to `<sl-tab>`
- Added experimental `<sl-resize-observer>` utility
- Added experimental `<sl-theme>` utility and updated theming documentation
- Fixed a bug where `<sl-menu-item>` wouldn't render properly in the dark theme
- Fixed a bug where `<sl-select>` would show an autocomplete menu
- Improved placeholder contrast in dark theme
- Updated to Bootstrap Icons 1.1.0
- Updated to Stencil 2.3.0

## 2.0.0-beta.22

- 🚨 BREAKING: Refactored `<sl-menu>` and `<sl-menu-item>` to improve accessibility by using proper focus states [#217](https://github.com/shoelace-style/shoelace/issues/217)
  - Moved `tabindex` from `<sl-menu>` to `<sl-menu-item>`
  - Removed the `active` attribute from `<sl-menu-item>` because synthetic focus states are bad for accessibility
  - Removed the `sl-activate` and `sl-deactivate` events from `<sl-menu-item>` (listen for `focus` and `blur` instead)
  - Updated `<sl-select>` so keyboard navigation still works
- Added `no-scroll-controls` attribute to `<sl-tab-group>` [#253](https://github.com/shoelace-style/shoelace/issues/253)
- Fixed a bug where setting `open` initially wouldn't show `<sl-dialog>` or `<sl-drawer>` [#255](https://github.com/shoelace-style/shoelace/issues/255)
- Fixed a bug where `disabled` could be set when buttons are rendered as links
- Fixed a bug where hoisted dropdowns would render in the wrong position when placed inside `<sl-dialog>` [#252](https://github.com/shoelace-style/shoelace/issues/252)
- Fixed a bug where boolean aria attributes didn't explicitly set `true|false` string values in the DOM
- Fixed a bug where `aria-describedby` was never set on tooltip targets in `<sl-tooltip>`
- Fixed a bug where setting `position` on `<sl-image-comparer>` wouldn't update the divider's position
- Fixed a bug where the check icon was announced to screen readers in `<sl-menu-item>`
- Improved `<sl-icon-button>` accessibility by encouraging proper use of `label` and hiding the internal icon from screen readers [#220](https://github.com/shoelace-style/shoelace/issues/220)
- Improved `<sl-dropdown>` accessibility by attaching `aria-haspopup` and `aria-expanded` to the slotted trigger
- Refactored position logic to remove an unnecessary state variable in `<sl-image-comparer>`
- Refactored design tokens to use `rem` instead of `px` for input height and spacing [#221](https://github.com/shoelace-style/shoelace/issues/221)
- Removed `console.log` from modal utility
- Updated to Stencil 2.2.0

## 2.0.0-beta.21

- Added `label` slot to `<sl-input>`, `<sl-select>`, and `<sl-textarea>` [#248](https://github.com/shoelace-style/shoelace/issues/248)
- Added `label` slot to `<sl-dialog>` and `<sl-drawer>`
- Added experimental `<sl-include>` component
- Added status code to the `sl-error` event in `<sl-icon>`
- Fixed a bug where initial transitions didn't show in `<sl-dialog>` and `<sl-drawer>` [#247](https://github.com/shoelace-style/shoelace/issues/247)
- Fixed a bug where indeterminate checkboxes would maintain the indeterminate state when toggled
- Fixed a bug where concurrent active modals (i.e. dialog, drawer) would try to steal focus from each other
- Improved `<sl-color-picker>` grid and slider handles [#246](https://github.com/shoelace-style/shoelace/issues/246)
- Refactored `<sl-icon>` request logic and removed unused cache map
- Reworked show/hide logic in `<sl-alert>`, `<sl-dialog>`, and `<sl-drawer>` to not use reflow hacks and the `hidden` attribute
- Reworked slot logic in `<sl-card>`, `<sl-dialog>`, and `<sl-drawer>`
- Updated to Popper 2.5.3 to address a fixed position bug in Firefox

## 2.0.0-beta.20

- 🚨 BREAKING: Transformed all Shoelace events to lowercase ([details](#why-did-event-names-change))
- Added support for dropdowns and non-icon elements to `<sl-input>`
- Added `spellcheck` attribute to `<sl-input>`
- Added `<sl-icon-library>` to allow custom icon library registration
- Added `library` attribute to `<sl-icon>` and `<sl-icon-button>`
- Added "Integrating with Rails" tutorial to the docs, courtesy of [ParamagicDev](https://github.com/ParamagicDev)
- Fixed a bug where `<sl-progress-ring>` rendered incorrectly when zoomed in Safari [#227](https://github.com/shoelace-style/shoelace/issues/227>)
- Fixed a bug where tabbing into slotted elements closes `<sl-dropdown>` when used in a shadow root [#223](https://github.com/shoelace-style/shoelace/issues/223)
- Fixed a bug where scroll anchoring caused undesirable scrolling when `<sl-details>` are grouped

### Why did event names change?

Shoelace events were updated to use a lowercase, kebab-style naming convention. Instead of event names such as `slChange` and `slAfterShow`, you'll need to use `sl-change` and `sl-after-show` now.

This change was necessary to address a critical issue in frameworks that use DOM templates with declarative event bindings such as `<sl-button @slChange="handler">`. Due to HTML's case-insensitivity, browsers translate attribute names to lowercase, turning `@slChange` into `@slchange`, making it impossible to listen to `slChange`.

While declarative event binding is a non-standard feature, not supporting it would make Shoelace much harder to use in popular frameworks. To accommodate those users and provide a better developer experience, we decided to change the naming convention while Shoelace is still in beta.

The following pages demonstrate why this change was necessary.

- [This Polymer FAQ from Custom Elements Everywhere](https://custom-elements-everywhere.com/#faq-polymer)
- [Vue's Event Names documentation](https://vuejs.org/v2/guide/components-custom-events.html#Event-Names)

## 2.0.0-beta.19

- Added `input`, `label`, `prefix`, `clear-button`, `suffix`, `help-text` exported parts to `<sl-select>` to make the input customizable
- Added toast notifications through the `toast()` method on `<sl-alert>`
- Fixed a bug where mouse events would bubble up when `<sl-button>` was disabled, causing tooltips to erroneously appear
- Fixed a bug where pressing space would open and immediately close `<sl-dropdown>` panels in Firefox
- Fixed a bug where `<sl-tooltip>` would throw an error on init
- Fixed a bug in custom keyframes animation example
- Refactored clear logic in `<sl-input>`

## 2.0.0-beta.18

- Added `name` and `invalid` attribute to `<sl-color-picker>`
- Added support for form submission and validation to `<sl-color-picker>`
- Added touch support to demo resizers in the docs
- Added `<sl-responsive-embed>` component
- Fixed a bug where swapping an animated element wouldn't restart the animation in `<sl-animation>`
- Fixed a bug where the cursor was incorrect when `<sl-select>` was disabled
- Fixed a bug where `slblur` and `slfocus` were emitted twice in `<sl-select>`
- Fixed a bug where clicking on `<sl-menu>` wouldn't focus it
- Fixed a bug in the popover utility where `onAfterShow` would fire too soon
- Fixed a bug where `bottom` and `right` placements didn't render properly in `<sl-tab-group>`
- Improved keyboard logic in `<sl-dropdown>`, `<sl-menu>`, and `<sl-select>`
- Updated `<sl-animation>` to stable
- Updated to Stencil 2.0 (you may need to purge `node_modules` and run `npm install` after pulling)
- Updated entry points in `package.json` to reflect new filenames generated by Stencil 2

## 2.0.0-beta.17

- Added `minlength` and `spellcheck` attributes to `<sl-textarea>`
- Fixed a bug where clicking a tag in `<sl-select>` wouldn't toggle the menu
- Fixed a bug where options where `<sl-select>` options weren't always visible or scrollable
- Fixed a bug where setting `null` on `<sl-input>`, `<sl-textarea>`, or `<sl-select>` would throw an error
- Fixed a bug where `role` was on the wrong element and aria attribute weren't explicit in `<sl-checkbox>`, `<sl-switch>`, and `<sl-radio>`
- Fixed a bug where dynamically adding/removing a slot wouldn't work as expected in `<sl-card>`, `<sl-dialog>`, and `<sl-drawer>`
- Fixed a bug where the value wasn't updated and events weren't emitted when using `setRangeText` in `<sl-input>` and `<sl-textarea>`
- Optimized `hasSlot` utility by using a simpler selector
- Updated Bootstrap Icons to 1.0.0 with many icons redrawn and improved
- Updated contribution guidelines

**Form validation has been reworked and is much more powerful now!**

- The `invalid` attribute now reflects the control's validity as determined by the browser's constraint validation API
- Added `required` to `<sl-checkbox>`, `<sl-select>`, and `<sl-switch>`
- Added `reportValidity()` and `setCustomValidity()` methods to all form controls
- Added validation checking for custom and native form controls to `<sl-form>`
- Added `novalidate` attribute to `<sl-form>` to disable validation
- Removed the `valid` attribute from all form controls
- Removed valid and invalid design tokens and related styles (you can use your own custom styles to achieve this)

## 2.0.0-beta.16

- Added `hoist` attribute to `<sl-color-picker>`, `<sl-dropdown>`, and `<sl-select>` to work around panel clipping
- Added `<sl-format-bytes>` utility component
- Added `clearable` and `required` props to `<sl-select>`
- Added `slclear` event to `<sl-input>`
- Added keyboard support to the preview resizer in the docs
- Fixed a bug where the `aria-selected` state was incorrect in `<sl-menu-item>`
- Fixed a bug where custom properties applied to `<sl-tooltip>` didn't affect show/hide transitions
- Fixed a bug where `--sl-input-color-*` custom properties had no effect on `<sl-input>` and `<sl-textarea>`
- Refactored `<sl-dropdown>` and `<sl-tooltip>` to use positioner elements so panels/tooltips can be customized easier

## 2.0.0-beta.15

- Added `image-comparer` component
- Added `--width`, `--height`, and `--thumb-size` custom props to `<sl-switch>`
- Fixed an `aria-labelledby` attribute typo in a number of components
- Fixed a bug where the `change` event wasn't updating the value in `<sl-input>`
- Fixed a bug where `<sl-color-picker>` had the wrong border color in the dark theme
- Fixed a bug where `<sl-menu-item>` had the wrong color in dark mode when disabled
- Fixed a bug where WebKit's autocomplete styles made inputs looks broken
- Fixed a bug where aria labels were wrong in `<sl-select>`
- Fixed a bug where clicking the label wouldn't focus the control in `<sl-select>`

## 2.0.0-beta.14

- Added dark theme
- Added `--sl-panel-background-color` and `--sl-panel-border-color` tokens
- Added `--tabs-border-color` custom property to `<sl-tab-group>`
- Added `--track-color` custom property to `<sl-range>`
- Added `tag` part to `<sl-select>`
- Updated `package.json` so custom elements imports can be consumed from the root
- Fixed a bug where scrolling dialogs didn't resize properly in Safari
- Fixed a bug where `slshow` and `slhide` would be emitted twice in some components
- Fixed a bug where `custom-elements/index.d.ts` was broken due to an unclosed comment (fixed in Stencil 1.17.3)
- Fixed bug where inputs were not using border radius tokens
- Fixed a bug where the text color was being erroneously set in `<sl-progress-ring>`
- Fixed a bug where `<sl-progress-bar>` used the wrong part name internally for `indicator`
- Removed background color from `<sl-menu>`
- Updated to Stencil 1.17.3

## 2.0.0-beta.13

- Added `slactivate` and `sldeactivate` events to `<sl-menu-item>`
- Added experimental `<sl-animation>` component
- Added shields to documentation
- Fixed a bug where link buttons would have `type="button"`
- Fixed a bug where button groups with tooltips experienced an odd spacing issue in Safari
- Fixed a bug where scrolling in dropdowns/selects didn't work properly on Windows (special thanks to [Trendy](http://github.com/trendy) for helping troubleshoot!)
- Fixed a bug where selecting a menu item in a dropdown would cause Safari to scroll
- Fixed a bug where type to select wouldn't accept symbols
- Moved scrolling logic from `<sl-menu>` to `<sl-dropdown>`

## 2.0.0-beta.12

- Added support for `href`, `target`, and `download` to buttons
- Fixed a bug where buttons would have horizontal spacing in Safari
- Fixed a bug that caused an import resolution error when using Shoelace in a Stencil app

## 2.0.0-beta.11

- Added button group component
- Fixed icon button alignment
- Fixed a bug where focus visible observer wasn't removed from `<sl-details>`
- Replaced the deprecated `componentDidUnload` lifecycle method with `disconnectedCallback` to prevent issues with frameworks

## 2.0.0-beta.10

- Added community page to the docs
- Fixed a bug where many components would erroneously receive an `id` when using the custom elements bundle
- Fixed a bug where tab groups weren't scrollable with the mouse

## 2.0.0-beta.9

- Added the icon button component
- Added the skeleton component
- Added the `typeToSelect` method to menu so type-to-select behavior can be controlled externally
- Added the `pulse` attribute to badge
- Fixed a bug where hovering over select showed the wrong cursor
- Fixed a bug where tabbing into a select control would highlight the label
- Fixed a bug where tabbing out of a select control wouldn't close it
- Fixed a bug where closing dropdowns wouldn't give focus back to the trigger
- Fixed a bug where type-to-select wasn't working after the first letter
- Fixed a bug where clicking on menu items and dividers would steal focus from the menu
- Fixed a bug where the color picker wouldn't parse uppercase values
- Removed the `no-footer` attribute from dialog and drawer (slot detection is automatic, so the attribute is not required)
- Removed `close-icon` slot from alert
- Replaced make-shift icon buttons with `<sl-icon-button>` in alert, dialog, drawer, and tag
- Updated Stencil to 1.17.1
- Switched to jsDelivr for better CDN performance

## 2.0.0-beta.8

- Added the card component
- Added `--focus-ring` custom property to tab
- Fixed a bug where range tooltips didn't appear on iOS
- Fixed constructor bindings so they don't break the custom elements bundle
- Fixed tag color contrast to be AA compliant
- Fixed a bug that made it difficult to vertically align rating
- Fixed a bug where dropdowns would always close on mousedown when inside a shadow root
- Made tag text colors AA compliant
- Promoted badge to stable
- Refactored `:host` variables and moved non-display props to base elements
- Refactored event handler bindings to occur in `connectedCallback` instead of the constructor
- Refactored scroll locking logic to use `Set` instead of an array
- Updated the custom elements bundle documentation and added bundler examples
- Upgraded Stencil to 1.17.0-0 (next) to fix custom elements bundle

## 2.0.0-beta.7

- Added links to version 1 resources to the docs
- Added rating component
- Fixed a bug where some build files were missing
- Fixed clearable tags demo
- Fixed touch icon size in docs

## 2.0.0-beta.6

- Enabled the `dist-custom-elements-bundle` output target
- Fixed a bug where nested form controls were ignored in `<sl-form>`

## 2.0.0-beta.5

- Fixed bug where `npm install` would fail due to postinstall script
- Removed unused dependency

## 2.0.0-beta.4

- Added `pill` variation to badges
- Fixed a bug where all badges had `pointer-events: none`
- Fixed `@since` props to show 2.0 instead of 1.0
- Fixed giant cursors in inputs in Safari
- Fixed color picker input width in Safari
- Fixed initial transitions for drawer, dialog, and popover consumers
- Fixed a bug where dialog, dropdown, and drawer would sometimes not transition in on the first open
- Fixed various documentation typos

## 2.0.0-beta.3

- Fix version in docs
- Remove custom elements bundle

## 2.0.0-beta.2

- Fix quick start and installation URLs
- Switch Docsify theme
- Update line heights tokens

## 2.0.0-beta.1

- Initial release<|MERGE_RESOLUTION|>--- conflicted
+++ resolved
@@ -8,14 +8,11 @@
 
 ## Next
 
-<<<<<<< HEAD
 - Added an experimental autoloader
 - Added the `subpath` argument to `getBasePath()` to make it easier to generate full paths to any file
-=======
 - Added TypeScript types to all custom events [#1183](https://github.com/shoelace-style/shoelace/pull/1183)
 - Added the `svg` part to `<sl-icon>`
 - Added the `getForm()` method to all form controls [#1180](https://github.com/shoelace-style/shoelace/issues/1180)
->>>>>>> 77abd42d
 - Fixed a bug in `<sl-select>` that caused the display label to render incorrectly in Chrome after form validation [#1197](https://github.com/shoelace-style/shoelace/discussions/1197)
 - Fixed a bug in `<sl-input>` that prevented users from applying their own value for `autocapitalize`, `autocomplete`, and `autocorrect` when using `type="password` [#1205](https://github.com/shoelace-style/shoelace/issues/1205)
 - Fixed a bug in `<sl-tab-group>` that prevented scroll controls from showing when dynamically adding tabs [#1208](https://github.com/shoelace-style/shoelace/issues/1208)
